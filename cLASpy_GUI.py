#!/usr/bin/env python
# -*- coding: utf-8 -*-
#######################################################################
#  #################_###############_###############_###############  #
#  ################/\ \############/ /\############/\ \#############  #
#  ###############/  \ \##########/ /  \##########/  \ \############  #
#  ##############/ /\ \ \########/ / /\ \_#######/ /\ \_\###########  #
#  #############/ / /\ \_\######/ / /\ \__\#####/ / /\/_/###########  #
#  ############/ / /_/ / /######\ \ \#\/__/####/ / /#______#########  #
#  ###########/ / /__\/ /########\ \ \########/ / /#/\_____\########  #
#  ##########/ / /_____/##########\ \ \######/ / /##\/____ /########  #
#  #########/ / /\ \ \######/_/\__/ / /#####/ / /_____/ / /#########  #
#  ########/ / /##\ \ \#####\ \/___/ /#####/ / /______\/ /##########  #
#  ########\/_/####\_\/######\_____\/######\/___________/###########  #
#  ---------- REMOTE -------- SENSING --------- GROUP --------------  #
#  #################################################################  #
#          The GUI 'cLASpy_GUI.py' for the cLASpy_T library           #
#                    By Xavier PELLERIN LE BAS                        #
#                         February 2021                               #
#         REMOTE SENSING GROUP  -- https://rsg.m2c.cnrs.fr/ --        #
#        M2C laboratory (FRANCE)  -- https://m2c.cnrs.fr/ --          #
#  #################################################################  #
#  Description:                                                       #
<<<<<<< HEAD
=======
#     - 0.3.3 : add several methods to replace NaN values of features #
>>>>>>> 05e81ceb
#     - 0.3.2 : Update algo parameters (scklearn 1.4.1 > 1.5.0)       #
#     - 0.3.0 : Version of cLASpy_T with laspy2.2 support             #
#                                                                     #
#######################################################################

# --------------------
# --- DEPENDENCIES ---
# --------------------

import sys
import io
import re
import sklearn
import json
import threading
import time
import psutil
import subprocess
import traceback

from contextlib import redirect_stdout
from PyQt5.QtCore import *
from PyQt5.QtGui import *
from PyQt5.QtWidgets import *

from cLASpy_Classes import *

# -------------------------
# ------ VARIABLES --------
# -------------------------

<<<<<<< HEAD
cLASpy_GUI_Version = '0.3.2'  # Scikit-learn 1.4.1 > 1.5.0
=======
cLASpy_GUI_Version = '0.3.3'
>>>>>>> 05e81ceb


# -------------------------
# ------ FUNCTIONS --------
# -------------------------


def get_platform():
    """
    :return: the operating system.
    """
    platform_dict = {'linux': 'Linux',
                     'linux1': 'Linux',
                     'linux2': 'Linux',
                     'darwin': 'OS X',
                     'win32': 'Windows'}

    if sys.platform not in platform_dict:
        return sys.platform

    return platform_dict[sys.platform]


def list2str(given_list, join_c=','):
    """
    Format the given list as string.
    :param given_list: The list to convert to string.
    :param join_c: The joining characters.
    :return: The string.
    """
    # Check given_list is a list
    if isinstance(given_list, list) is False:
        raise TypeError("list2str() expected list instance, {} found".format(type(given_list)))

    # Create new list with only str
    list_of_string = list()
    if len(given_list) > 0:
        for item in given_list:
            list_of_string.append(str(item))

    # Join this new list according the joining characters
    return join_c.join(list_of_string)


def format_numberlist(number_str, as_type='str'):
    """
    Format a string of integers separated by comma or whitespace (\\s).
    :param number_str: the string of one or several numbers.
    :param as_type: the type of the return (list or str).
    :return: formatted list or string of the integer.
    """
    number_list_regex = re.compile("[0-9*,\\s]*")

    if isinstance(number_str, str) is False:
        raise TypeError("format_numberlist() only accept string as input")

    # Remove '[' and ']'
    number_str = number_str.replace(']', '')
    number_str = number_str.replace('[', '')

    match = number_list_regex.search(number_str)
    if match is not None:
        numberlist = re.sub('[\\s]', ',', match.group(0))  # Replace all whitespace characters [ \t\n\r\f\v] by comma
        numberlist = re.sub('[,]+', ',', numberlist)  # Replace 1 or more repetitions of comma by one comma

        # Remove the last comma
        if len(numberlist) > 0 and numberlist[-1] == ',':
            numberlist = numberlist[0:-1]

        # Format as selected type
        if as_type == 'str':
            return numberlist
        elif as_type == 'list':
            if len(numberlist) == 0:
                return list()
            else:
                numberlist = numberlist.split(',')
                return [int(number) for number in numberlist]
        else:
            raise TypeError("Parameter 'as_type' has invalid type (give 'list' or 'str')")
    else:
        print("No match found for integer number!")
        return None


def format_floatlist(float_str, as_type='str'):
    """
    Format a string of floats separated by comma or whitespace (\\s).
    :param float_str: the string of one or several floats.
    :param as_type: the type of the return (list or str).
    :return: formatted list or string of the floats.
    """
    float_list_regex = re.compile("[0-9*.?0-9*,\\s]*")

    if isinstance(float_str, str) is False:
        raise TypeError("format_floatlist() only accept string as input")

    # Remove '[' and ']'
    float_str = float_str.replace(']', '')
    float_str = float_str.replace('[', '')

    match = float_list_regex.search(float_str)
    if match is not None:
        floatlist = re.sub('[\\s]', ',', match.group(0))
        floatlist = re.sub('[,]+', ',', floatlist)
        floatlist = re.sub('[.]+', '.', floatlist)

        if len(floatlist) > 0 and floatlist[-1] == ',':
            floatlist = floatlist[0:-1]

        if as_type == 'str':
            return floatlist
        elif as_type == 'list':
            if len(floatlist) == 0:
                return list()
            else:
                floatlist = floatlist.split(',')
                return [float(number) for number in floatlist]
        else:
            raise TypeError("Parameter 'as_type' has invalid type (give 'list' or 'str')")
    else:
        print('No match found for floating number!')
        return None


def format_layerlist(layer_str, as_type='str'):
    """
    Format a string of list of hidden layers separated by '[]' and comma or whitespace (\\s).
    :param layer_str: the string of one or several lists of hidden layers.
    :param as_type: the type of the return (list or str).
    :return: formatted list or string of the hidden layers.
    """

    if isinstance(layer_str, str) is False:
        raise TypeError("format_layerlist() only accept string as input")

    # Replace each ']' by '[' and split at each '['
    layer_list = re.sub("]", "[", layer_str)
    layer_list = layer_list.split("[")

    # Remove empty item ('' or ',')
    for item in layer_list:
        if item == '' or item == ',':
            layer_list.remove(item)

    # Convert to lists of integer
    for index, item in enumerate(layer_list):
        item_list = item.split(',')
        item_list = [int(value) for value in item_list]
        layer_list[index] = item_list

    if len(layer_list) > 0 and layer_list[-1] == ',':
        layer_list = layer_list[0:-1]

    if as_type == 'str':
        return str(layer_list)[1:-1]  # String of list without '[' and ']'
    elif as_type == 'list':
        if len(layer_list) == 0:
            return list()
        else:
            return layer_list
    else:
        raise TypeError("Parameter 'as_type' has invalid type (give 'list' or 'str')")


def warning_box(message, title="Warning"):
    warning_dialog = QMessageBox()
    warning_dialog.setIcon(QMessageBox.Warning)
    warning_dialog.setText(message)
    warning_dialog.setWindowTitle(title)
    warning_dialog.setStandardButtons(QMessageBox.Ok)
    warning_dialog.buttonClicked.connect(warning_dialog.close)
    warning_dialog.exec_()


def error_box(message, title="Error"):
    """Show message about algorithm parameter error in a message box"""
    error_dialog = QMessageBox()
    error_dialog.setIcon(QMessageBox.Critical)
    error_dialog.setText(message)
    error_dialog.setWindowTitle(title)
    error_dialog.setStandardButtons(QMessageBox.Ok)
    error_dialog.buttonClicked.connect(error_dialog.close)
    error_dialog.exec_()


def new_seed(random_state_spin):
    """
    Give a new seed to random state
    """
    # Upadte the randomState
    high_value = 2 ** 31 - 1  # 2,147,483,647
    seed = np.random.randint(0, high_value)
    random_state_spin.setValue(seed)


# -------------------------
# ------- CLASSES ---------
# -------------------------


class QHLine(QFrame):
    def __init__(self):
        super(QHLine, self).__init__()
        self.setFrameShape(QFrame.HLine)
        self.setFrameShadow(QFrame.Sunken)


class QVLine(QFrame):
    def __init__(self):
        super(QVLine, self).__init__()
        self.setFrameShape(QFrame.VLine)
        self.setFrameShadow(QFrame.Sunken)


class ClaspyGui(QMainWindow):
    def __init__(self, parent=None):
        super(ClaspyGui, self).__init__(parent)
        self.setWindowTitle("cLASpy_T")
        self.setWindowIcon(QIcon('Ressources/pythie_alpha_64px.png'))
        self.mainWidget = QWidget()

        # Variable Initialization
        self.welcome_window = None
        self.platform = get_platform()
        self.cLASpy_Core_version = cLASpy_Core_version
        self.cLASpy_GUI_version = cLASpy_GUI_Version
        self.cLASpy_train_version = self.cLASpy_GUI_version + '_train'
        self.cLASpy_predi_version = self.cLASpy_GUI_version + '_predi'
        self.cLASpy_segme_version = self.cLASpy_GUI_version + '_segme'

        self.options_dict = dict()
        self.train_config = dict()
        self.predict_config = dict()
        self.segment_config = dict()
        self.file_type = 'NONE'
        self.process = None

        # Regular expression for list of integer and float
        self.intlist_validator = QRegExpValidator(QRegExp("[0-9*,\\s]*"), self)
        self.floatlist_validator = QRegExpValidator(QRegExp("[0-9*.?0-9*,\\s]*"), self)

        # Initialize options according claspy_t option file
        try:
            with open("claspy_options.json", 'r') as options_file:
                self.options_dict = json.load(options_file)
                # self.pythonPath = self.options_dict['python_path']
                self.WelcomeAgain = self.options_dict['welcome_window']
        except FileNotFoundError:
            # self.pythonPath = ''
            self.WelcomeAgain = True

        # Call the Welcome window
        if self.WelcomeAgain:
            self.display_welcome_window()

        # Left part of GUI
        self.parameter_part()

        # Right part of GUI
        self.feature_part()
        self.groupCoordinates.setEnabled(False)
        self.groupCoordinates.setVisible(False)
        self.groupStandardLAS.setEnabled(False)
        self.groupStandardLAS.setVisible(False)

        # Right part of GUI -----
        # self.command_part()
        # self.threadpool = QThreadPool()
        # ------ End of command part

        # Button box
        self.buttonBox = QDialogButtonBox(QDialogButtonBox.Close)
        self.buttonBox.rejected.connect(self.reject)

        self.buttonRunTrain = QPushButton("Train")
        self.buttonRunTrain.clicked.connect(self.run_train)
        self.buttonBox.addButton(self.buttonRunTrain, QDialogButtonBox.ActionRole)
        self.buttonRunPredict = QPushButton("Predict")
        self.buttonRunPredict.clicked.connect(self.run_predict)
        self.buttonBox.addButton(self.buttonRunPredict, QDialogButtonBox.ActionRole)
        self.buttonRunSegment = QPushButton("Segment")
        self.buttonRunSegment.clicked.connect(self.run_segment)
        self.buttonBox.addButton(self.buttonRunSegment, QDialogButtonBox.ActionRole)
        self.buttonRunPredict.setVisible(False)
        self.buttonRunSegment.setVisible(False)

        # Fill the main layout
        self.splitterMain = QSplitter(Qt.Horizontal)
        self.splitterMain.addWidget(self.groupParameters)
        self.splitterMain.addWidget(self.groupFeatures)
        #self.splitterMain.addWidget(self.groupCommand)
        self.splitterMain.setSizes(([200, 100, 468]))

        self.vMainLayout = QVBoxLayout(self.mainWidget)
        self.vMainLayout.addWidget(self.splitterMain)
        self.vMainLayout.addWidget(self.buttonBox)

        # setCentralWidget
        self.setCentralWidget(self.mainWidget)

        # MenuBar and Menu
        bar = self.menuBar()

        # File Menu
        menu_file = bar.addMenu("File")
        # Open action
        open_action = QAction("Open", self)
        open_action.setShortcut("Ctrl+O")
        menu_file.addAction(open_action)
        # Save action
        save_action = QAction("Save", self)
        save_action.setShortcut("Ctrl+S")
        menu_file.addAction(save_action)
        # Quit action
        quit_action = QAction("Quit", self)
        menu_file.addAction(quit_action)
        menu_file.triggered[QAction].connect(self.menu_file_trigger)

        # Edit Menu
        menu_edit = bar.addMenu("Edit")
        # Option action
        options_action = QAction("Options", self)
        menu_edit.addAction(options_action)
        menu_edit.triggered[QAction].connect(self.menu_edit_trigger)

        # Help Menu
        menu_help = bar.addMenu("Help")
        # About action
        about_action = QAction("About", self)
        menu_help.addAction(about_action)
        menu_help.triggered[QAction].connect(self.menu_help_trigger)

        # Status Bar
        self.statusBar = QStatusBar()
        self.setStatusBar(self.statusBar)

        # Geometry
        self.setGeometry(0, 0, 1280, 960)

    # Welcome window
    def display_welcome_window(self, welcome=True):
        """
        Display the Welcome Window with cLASpy_T logo, institution and licence.
        """
        # Create window with QWidget() object
        self.welcome_window = QWidget()

        # Logo of cLASpy_T Part
        label_pythia = QLabel()
        pixmap_pythia = QPixmap('Ressources/cLASpy_T_Logo_Low.png')
        pixmap_pythia.scaled(256, 256, Qt.KeepAspectRatio, Qt.FastTransformation)
        label_pythia.setPixmap(pixmap_pythia)
        label_pythia.setAlignment(Qt.AlignCenter)

        # Scikit_learn logo
        label_skl_logo = QLabel()
        pixmap_skl_logo = QPixmap('Ressources/scikit-learn-logo-small.png')
        pixmap_skl_logo.scaled(64, 64, Qt.KeepAspectRatio, Qt.FastTransformation)
        label_skl_logo.setPixmap(pixmap_skl_logo)
        label_skl_logo.setAlignment(Qt.AlignCenter)

        # Based on Scikit-Learn
        label_with_skl = QLabel('with')
        label_with_skl.setFont(QFont('Arial', 12, QFont.Bold))
        label_with_skl.setAlignment(Qt.AlignCenter)

        # Vertical layout of logo part
        vlayout_logopart = QVBoxLayout()
        vlayout_logopart.addWidget(label_pythia)
        vlayout_logopart.addWidget(label_with_skl)
        vlayout_logopart.addWidget(label_skl_logo)

        # Software credit part
        if welcome:
            label_welcometo = QLabel('Welcome to')
        else:
            label_welcometo = QLabel('About')

        label_welcometo.setFont(QFont('Arial', 16))
        label_welcometo.setAlignment(Qt.AlignCenter)
        label_softname = QLabel('cLASpy_T')
        label_softname.setFont(QFont('Arial', 20, QFont.Bold))
        label_softname.setAlignment(Qt.AlignCenter)
        label_webpage = QLabel('https://github.com/TrickyPells/cLASpy_T')
        label_webpage.setAlignment(Qt.AlignCenter)
        label_version = QLabel('Core version: ' + str(self.cLASpy_Core_version) +
                               ' | GUI version: ' + str(self.cLASpy_GUI_version))
        label_version.setAlignment(Qt.AlignCenter)

        # Institution Logos
        pixmap_cnrs = QPixmap('Ressources/cnrs.png')
        pixmap_cnrs.scaled(64, 64, Qt.KeepAspectRatio, Qt.FastTransformation)
        label_cnrs = QLabel()
        label_cnrs.setPixmap(pixmap_cnrs)
        pixmap_m2c = QPixmap('Ressources/m2c.png')
        pixmap_m2c.scaledToHeight(64)
        label_m2c = QLabel()
        label_m2c.setPixmap(pixmap_m2c)
        # pixmap_rsg = QPixmap('Ressources/rsg.png')
        label_rsg = QLabel('Remote\nSensing\nGroup')
        label_rsg.setFont(QFont('Arial', 10, QFont.Bold))
        label_rsg.setAlignment(Qt.AlignCenter)

        hlayout_institutions = QHBoxLayout()
        hlayout_institutions.addWidget(label_cnrs)
        hlayout_institutions.addWidget(label_rsg)
        hlayout_institutions.addWidget(label_m2c)

        # Authors
        label_createdby = QLabel('Created by:')
        label_createdby.setAlignment(Qt.AlignCenter)
        label_author1 = QLabel('Xavier PELLERIN - xavier.peller1@gmail.com\n'
                               'and\n'
                               'Laurent FROIDEVAL - laurent.froideval@unicaen.fr\n'
                               'Christophe CONESSA - christophe.conessa@unicaen.fr')
        label_author1.setAlignment(Qt.AlignCenter)

        # CheckBox Welcome Window
        self.checkWelcomeWin = QCheckBox("Do not show this window again !")
        if self.WelcomeAgain:
            self.checkWelcomeWin.setChecked(False)
        else:
            self.checkWelcomeWin.setChecked(True)
        self.checkWelcomeWin.toggled.connect(lambda: self.welcome_again(self.checkWelcomeWin))

        # Base on the API of scikit-learn
        label_api_based = QLabel('Based on the API of scikit-learn')
        label_api_based.setAlignment(Qt.AlignCenter)
        label_skl_version = QLabel('https://scikit-learn.org | version: ' + str(sklearn.__version__))
        label_skl_version.setAlignment(Qt.AlignCenter)

        # Layout of the software credit part
        vlayout_softpart = QVBoxLayout()
        vlayout_softpart.addWidget(label_welcometo)
        vlayout_softpart.addWidget(label_softname)
        vlayout_softpart.addWidget(label_webpage)
        vlayout_softpart.addWidget(label_version)
        vlayout_softpart.addLayout(hlayout_institutions)
        vlayout_softpart.addWidget(label_createdby)
        vlayout_softpart.addWidget(label_author1)
        vlayout_softpart.addWidget(label_api_based)
        vlayout_softpart.addWidget(label_skl_version)
        if welcome:
            vlayout_softpart.addWidget(self.checkWelcomeWin)

        vlayout_softpart.setAlignment(Qt.AlignVCenter)

        # Create layout of the window
        hbox = QHBoxLayout()
        hbox.addLayout(vlayout_logopart)
        hbox.addLayout(vlayout_softpart)
        self.welcome_window.setLayout(hbox)

        # Set the apparence of window
        if welcome:
            self.welcome_window.setWindowTitle("Welcome to cLASpy_T")
        else:
            self.welcome_window.setWindowTitle("About cLASpy_T")
        self.welcome_window.setWindowIcon(QIcon('Ressources/pythie_alpha_512px.png'))
        self.welcome_window.setGeometry(128, 128, 256, 256)
        self.welcome_window.setWindowFlag(Qt.WindowStaysOnTopHint)
        self.welcome_window.show()

    def welcome_again(self, checkbox):
        if checkbox.isChecked():
            self.WelcomeAgain = False
        else:
            self.WelcomeAgain = True

        self.options_dict['welcome_window'] = self.WelcomeAgain
        with open("claspy_options.json", 'w') as options_file:
            json.dump(self.options_dict, options_file, indent=4)

    # Menu and Options
    def menu_file_trigger(self, action):
        if action.text() == "Open":
            self.open_config()

        elif action.text() == "Save":
            self.update_config()
            self.save_config()

        elif action.text() == "Quit":
            self.reject()

    def menu_edit_trigger(self, action):
        if action.text() == "Options":
            self.options()

    def menu_help_trigger(self, action):
        if action.text() == "About":
            self.display_welcome_window(welcome=False)

    def options(self):
        self.dialogOptions = QDialog()

        # CheckBox Welcome Window
        check_welcome_window = QCheckBox('Do not show the welcome window again !')
        if self.WelcomeAgain:
            check_welcome_window.setChecked(False)
        else:
            check_welcome_window.setChecked(True)
        check_welcome_window.toggled.connect(lambda:self.welcome_again(check_welcome_window))

        # Button box for Options
        self.buttonOptionsBox = QDialogButtonBox(QDialogButtonBox.Apply | QDialogButtonBox.Ok | QDialogButtonBox.Cancel)
        self.buttonOptionsBox.button(QDialogButtonBox.Apply).clicked.connect(self.save_options)
        self.buttonOptionsBox.accepted.connect(self.save_close_options)
        self.buttonOptionsBox.rejected.connect(self.dialogOptions.reject)

        self.formLayoutOptions = QFormLayout(self.dialogOptions)
        # self.formLayoutOptions.addRow(self.labelPython, self.hLayoutPython)
        self.formLayoutOptions.addRow(QLabel('Welcome window: '), check_welcome_window)
        self.formLayoutOptions.addRow(self.buttonOptionsBox)

        self.dialogOptions.setWindowTitle("Options")
        self.setWindowModality(Qt.ApplicationModal)
        self.dialogOptions.exec_()

    def save_options(self):
        self.options_dict['welcome_window'] = self.WelcomeAgain
        with open("claspy_options.json", 'w') as options_file:
            json.dump(self.options_dict, options_file, indent=4)

    def save_close_options(self):
        # call save_otpion()
        self.save_options()
        self.dialogOptions.close()

    # Parameter part
    def parameter_part(self):
        """
        Part to set all parameters (Input data, algorithms, algo parameters...)
        """
        # Global parameter group
        self.groupParameters = QGroupBox()
        self.groupParameters.setObjectName("WithoutBorder")
        self.groupParameters.setStyleSheet("QGroupBox#WithoutBorder { border: 0px }")

        self.labelLocalServer = QLabel("Run cLASpy_T:")
        self.labelLocalServer.setAlignment(Qt.AlignLeft)
        self.pushLocal = QPushButton("on Local")
        self.pushLocal.setToolTip("To run cLASpy_T on this computer")
        self.pushLocal.setCheckable(True)
        self.pushLocal.setChecked(True)
        self.pushLocal.clicked.connect(self.display_stack_local)

        self.pushServer = QPushButton("on Server")
        self.pushServer.setToolTip("To run cLASpy_T on a remote server")
        self.pushServer.setCheckable(True)
        self.pushServer.setChecked(False)
        self.pushServer.clicked.connect(self.display_stack_server)

        self.layoutLocalServer = QVBoxLayout()
        self.layoutLocalServer.addWidget(self.pushLocal)
        self.layoutLocalServer.addWidget(self.pushServer)

        # GroupBox for point cloud file
        self.groupPtCld = QGroupBox("Point Cloud")

        # Stacks for input point cloud
        self.stack_Local = QWidget()
        self.stack_Server = QWidget()
        self.stackui_local()
        self.stackui_server()
        self.stackInput = QStackedWidget(self)
        self.stackInput.addWidget(self.stack_Local)
        self.stackInput.addWidget(self.stack_Server)

        # Info about the input point cloud
        self.labelPtCldFormat = QLabel()
        self.labelPtCount = QLabel()

        # Fill the point cloud groupBox with QFormLayout
        self.formLayoutPtCld = QFormLayout()
        self.formLayoutPtCld.addRow(self.stackInput)
        self.formLayoutPtCld.addRow("Format:", self.labelPtCldFormat)
        self.formLayoutPtCld.addRow("Number of points:", self.labelPtCount)
        self.groupPtCld.setLayout(self.formLayoutPtCld)

        # Create tabs
        self.tabTrain = QWidget()  # Widget for tab train
        self.tabPredict = QWidget()  # Widget for tab predict
        self.tabSegment = QWidget()  # Widget for tab segment

        # Make tabs scrollable
        self.scrollTabTrain = QScrollArea()
        self.scrollTabTrain.setFrameShape(QFrame.NoFrame)
        self.scrollTabTrain.setWidgetResizable(True)
        self.scrollTabTrain.setWidget(self.tabTrain)

        self.scrollTabPredict = QScrollArea()
        self.scrollTabPredict.setFrameShape(QFrame.NoFrame)
        self.scrollTabPredict.setWidgetResizable(True)
        self.scrollTabPredict.setWidget(self.tabPredict)

        self.scrollTabSegment = QScrollArea()
        self.scrollTabSegment.setFrameShape(QFrame.NoFrame)
        self.scrollTabSegment.setWidgetResizable(True)
        self.scrollTabSegment.setWidget(self.tabSegment)

        self.tabui_train()
        self.tabui_predict()
        self.tabui_segment()

        self.tabModes = QTabWidget()  # TabWidget to group all tabs
        self.tabModes.addTab(self.scrollTabTrain, "Training")
        self.tabModes.addTab(self.scrollTabPredict, "Prediction")
        self.tabModes.addTab(self.scrollTabSegment, "Segmentation")

        self.tabModes.currentChanged.connect(self.tab_modes_action)

        # Fill layout of parameter part
        self.vLayoutParameters = QVBoxLayout()
        self.vLayoutParameters.addWidget(self.labelLocalServer)
        self.vLayoutParameters.addLayout(self.layoutLocalServer)
        self.vLayoutParameters.addWidget(self.groupPtCld)
        self.vLayoutParameters.setStretchFactor(self.groupPtCld, 1)
        self.vLayoutParameters.addWidget(self.tabModes)
        self.vLayoutParameters.setStretchFactor(self.tabModes, 4)

        self.groupParameters.setLayout(self.vLayoutParameters)

    # Run on local or server
    def stackui_local(self):
        form_layout = QFormLayout()

        # Line for local file input
        self.lineLocalFile = QLineEdit()
        self.lineLocalFile.setPlaceholderText("Select LAS or CSV file as input")
        self.lineLocalFile.editingFinished.connect(self.open_file)
        self.toolButtonFile = QToolButton()
        self.toolButtonFile.setText("Browse")
        self.toolButtonFile.clicked.connect(self.get_file)
        self.hLayoutFile = QHBoxLayout()
        self.hLayoutFile.addWidget(self.lineLocalFile)
        self.hLayoutFile.addWidget(self.toolButtonFile)
        form_layout.addRow("Input file:", self.hLayoutFile)

        # Line for local folder output
        self.lineLocalFolder = QLineEdit()
        self.lineLocalFolder.setPlaceholderText("Folder where save result files")
        self.lineLocalFolder.textChanged.connect(self.enable_open_results)
        self.toolButtonFolder = QToolButton()
        self.toolButtonFolder.setText("Browse")
        self.toolButtonFolder.clicked.connect(self.get_folder)
        self.hLayoutFolder = QHBoxLayout()
        self.hLayoutFolder.addWidget(self.lineLocalFolder)
        self.hLayoutFolder.addWidget(self.toolButtonFolder)
        form_layout.addRow("Output folder:", self.hLayoutFolder)

        # Button to open result folder
        self.buttonResultFolder = QPushButton('Open Result Directory')
        self.buttonResultFolder.setEnabled(False)
        self.buttonResultFolder.clicked.connect(self.open_results)
        form_layout.addWidget(self.buttonResultFolder)

        # Set the layout
        self.stack_Local.setLayout(form_layout)

    def stackui_server(self):
        form_layout = QFormLayout()

        self.lineFile = QLineEdit()
        self.lineFile.setPlaceholderText("Local file to get features")
        self.lineFile.editingFinished.connect(self.open_file)
        self.toolButtonFile = QToolButton()
        self.toolButtonFile.setText("Browse")
        self.toolButtonFile.clicked.connect(self.get_file)
        self.hLayoutFile = QHBoxLayout()
        self.hLayoutFile.addWidget(self.lineFile)
        self.hLayoutFile.addWidget(self.toolButtonFile)
        form_layout.addRow("Local input file:", self.hLayoutFile)

        self.lineServerFile = QLineEdit()
        self.lineServerFile.setPlaceholderText("File on server to compute on")
        form_layout.addRow("Server input file:", self.lineServerFile)

        self.lineServerFolder = QLineEdit()
        self.lineServerFolder.setPlaceholderText("Folder on server where save result files")
        form_layout.addRow("Server output folder:", self.lineServerFolder)

        self.stack_Server.setLayout(form_layout)

    def display_stack_local(self):
        if self.pushLocal.isChecked():
            self.stackInput.setCurrentIndex(0)
            self.pushServer.setChecked(False)  # Disable push button to compute on server
            self.buttonRunTrain.setEnabled(True)  # Enable training on local
            self.buttonRunPredict.setEnabled(True)  # Enable prediction on local
            self.buttonRunSegment.setEnabled(True)  # Enable segmentation on local
            self.lineServerModel.setEnabled(False)  # Disable the line for model on server

    def display_stack_server(self):
        if self.pushServer.isChecked():
            self.stackInput.setCurrentIndex(1)
            self.pushLocal.setChecked(False)  # Disable push button to compute on server
            self.buttonRunTrain.setEnabled(False)  # Enable training on local
            self.buttonRunPredict.setEnabled(False)  # Enable prediction on local
            self.buttonRunSegment.setEnabled(False)  # Enable segmentation on local
            self.lineServerModel.setEnabled(True)  # Enable the line for model on server

    def get_file(self):
        self.statusBar.showMessage("Select file...", 3000)
        filename = QFileDialog.getOpenFileName(self, 'Select CSV or LAS file',
                                               '', "LAS files (*.las);;CSV files (*.csv)")

        if filename[0] != '':
            if self.pushLocal.isChecked():
                self.lineLocalFile.setText(os.path.normpath(filename[0]))
            else:
                self.lineFile.setText(os.path.normpath(filename[0]))

            self.open_file()

    def open_file(self):
        if self.pushLocal.isChecked():
            file_path = os.path.normpath(self.lineLocalFile.text())
        else:
            file_path = os.path.normpath(self.lineFile.text())

        # try to open input file
        try:
            open(file_path, 'r')
        except FileNotFoundError as fe:
            file_path = ''  # empty the file_path of non found file
        except PermissionError as pe:
            file_path = ''

        root, extension = os.path.splitext(file_path)
        if self.pushLocal.isChecked():
            self.lineLocalFolder.setText(root)

        if root != '':
            if extension == '.csv':
                self.file_type = 'CSV'
                feature_names = self.open_csv(file_path)
            elif extension == '.las':
                self.file_type = 'LAS'
                feature_names, standard_fields = self.open_las(file_path)
                self.listStandardLAS.setEnabled(True)  # Enable List of standard LAS fields
                self.listStandardLAS.clear()
                for item in standard_fields:
                    self.listStandardLAS.addItem(str(item))
            else:
                feature_names = ["File error:", "Unknown extension file!"]
                self.statusBar.showMessage("File error: Unknown extension file!", 3000)
        else:
            feature_names = ["File error:", "Input file not found", self.lineLocalFile.text()]
            self.statusBar.showMessage("File error: File not found!", 3000)

        # Check if the target field exist
        try:
            self.target
        except AttributeError:
            self.target = False

        if self.target:
            self.labelTarget.setText("Target field is available.")
            self.SeglabelTarget.setText("Will be discarded for segmentation.")
            self.buttonRunTrain.setEnabled(True)
        else:
            self.labelTarget.setText("Not found!!")
            self.SeglabelTarget.setText("Not mandatory.")
            self.buttonRunTrain.setDisabled(True)

        # Rewrite listExtraFeature
        self.listExtraFeatures.clear()
        for item in feature_names:
            self.listExtraFeatures.addItem(str(item))
        self.number_selected_features()

        # Update the feature part
        self.enable_advanced_features()

    def open_csv(self, file_path):
        """
        Open the CSV file with pandas and return the list of the feature names.
        :param file_path: THe CSV file.
        :return: List of the feature names.
        """
        # Initialize target bool
        self.target = False

        # Infos about CSV file
        with open(file_path, 'r') as file:
            point_count = sum(1 for line in file) - 1
        version = 'CSV'

        # Set value of the train size
        number_mpts = float(point_count / 1000000.)  # Number of million points
        self.spinSampleSize.setMaximum(number_mpts)
        if number_mpts > 2:
            self.spinSampleSize.setValue(1)
        else:
            self.spinSampleSize.setValue(number_mpts / 2.)

        # Show CSV and number of points in status bar
        point_count = '{:,}'.format(point_count).replace(',', ' ')  # Format with thousand separators
        self.labelPtCldFormat.setText("{}".format(version))
        self.labelPtCount.setText("{}".format(point_count))
        self.statusBar.showMessage("{} points on {} file".format(point_count, version), 5000)

        # Get the extra dimensions and coordinates (column names)
        extra_dimensions = list()
        frame = pd.read_csv(file_path, sep=',', header='infer', nrows=10)

        self.checkX.setEnabled(False)
        self.checkY.setEnabled(False)
        self.checkZ.setEnabled(False)
        for dim in frame.columns.values.tolist():
            if dim == '//X':
                dim = 'X'
            if dim in ['X', 'x']:
                self.checkX.setEnabled(True)
            elif dim in ['Y', 'y']:
                self.checkY.setEnabled(True)
            elif dim in ['Z', 'z']:
                self.checkZ.setEnabled(True)
            else:
                extra_dimensions.append(dim.replace(' ', '_'))  # Replace 'space' with '_'

        # Find 'target' dimension if exist
        for field in extra_dimensions:
            if field.casefold() == 'target':
                self.target = True
                self.targetName = field
                extra_dimensions.remove(field)

        return extra_dimensions

    def open_las(self, file_path):
        """
        Open LAS file and only return the extra dimension.
        :param file_path: The path to the LAS file.
        :return: The list of the extra dimensions (with 'Target' field).
        """
        # Initialize target bool
        self.target = False

        # Infos about LAS file
        las = laspy.open(file_path, mode='r')
        version = las.header.version
        data_format = las.header.point_format.id
        point_count = las.header.point_count

        # Set value of the train size
        number_mpts = float(point_count / 1000000.)  # Number of million points
        self.spinSampleSize.setMaximum(number_mpts)
        if number_mpts > 2:
            self.spinSampleSize.setValue(1)
        else:
            self.spinSampleSize.setValue(number_mpts / 2.)

        # Show LAS version and number of points in status bar
        point_count = '{:,}'.format(point_count).replace(',', ' ')  # Format with thousand separator
        self.labelPtCldFormat.setText("LAS version {}  |  Data format: {}".format(version, data_format))
        self.labelPtCount.setText("{}".format(point_count))
        self.statusBar.showMessage("{} points | LAS Version: {}".format(point_count, version),
                                   5000)

        # Get the standard dimensions in LAS file (for real, not prefilled)
        standard_dimensions = list(las.header.point_format.standard_dimension_names)
        for coord in ['X', 'Y', 'Z']:  # Remove X, Y, Z (already checkable in Advanced Features)
            if coord in standard_dimensions:
                standard_dimensions.remove(coord)

        # Get the extra_dimensions
        extra_dimensions = list(las.header.point_format.extra_dimension_names)

        # Find 'target' dimension if exist
        for field in extra_dimensions:
            if field.casefold() == 'target':
                self.target = True
                self.targetName = field
                extra_dimensions.remove(field)

        return extra_dimensions, standard_dimensions

    def get_folder(self):
        """
        Create folder to save model and report files
        """
        file_path = os.path.splitext(self.lineLocalFile.text())[0]
        # Open QFile Dialog with empty lineFile
        if file_path == '':
            foldername = QFileDialog.getExistingDirectory(self, 'Select output folder')

        else:
            foldername = QFileDialog.getExistingDirectory(self, 'Select output folder',
                                                          file_path + '/..')

        if foldername != '':
            if self.pushLocal.isChecked():
                self.lineLocalFolder.setText(foldername)

    def enable_open_results(self):
        folder_path = os.path.normpath(self.lineLocalFolder.text())
        if QDir(folder_path).exists():
            self.buttonResultFolder.setEnabled(True)
        else:
            self.buttonResultFolder.setEnabled(False)

    def open_results(self):
        self.enable_open_results()
        if self.buttonResultFolder.isEnabled():
            folder_path = os.path.normpath(self.lineLocalFolder.text())
            if self.platform == 'Windows':
                self.dialog_results = QProcess()
                self.dialog_results.setProgram("explorer")
                self.dialog_results.setArguments([folder_path])
                self.dialog_results.startDetached()
            elif self.platform == 'Linux':
                self.dialog_results = QProcess()
                self.dialog_results.setProgram("xdg-open")
                self.dialog_results.setArguments([folder_path])
                self.dialog_results.startDetached()
            else:
                print("ErrorOS: Operating System not supported !")

    # Tab of train
    def tabui_train(self):
        # Group Training
        self.groupTrain = QGroupBox("Training Parameters")

        # Label: Target field exist ?
        self.labelTarget = QLabel()

        # ComboBox of Algorithms and GridSearchCV
        self.comboAlgorithms = QComboBox()
        self.comboAlgorithms.insertItem(0, "Random Forest")
        self.comboAlgorithms.insertItem(1, "Gradient Boosting")
        self.comboAlgorithms.insertItem(2, "Neural Network")
        self.comboAlgorithms.setCurrentText("Random Forest")
        self.comboAlgorithms.currentIndexChanged.connect(self.display_stack_algo)

        # CheckBox for GridSearchCV
        self.checkGridSearchCV = QCheckBox()
        self.checkGridSearchCV.setChecked(False)
        self.checkGridSearchCV.setToolTip("Perform training with GridSearchCV.\n"
                                          "(See the scikit-learn documentation)")
        self.checkGridSearchCV.stateChanged.connect(self.display_stack_algo)

        # Set the sample size
        self.spinSampleSize = QDoubleSpinBox()
        self.spinSampleSize.setMinimum(0)
        self.spinSampleSize.setDecimals(6)
        self.spinSampleSize.setWrapping(True)
        self.hLayoutSize = QHBoxLayout()
        self.hLayoutSize.addWidget(self.spinSampleSize)
        self.hLayoutSize.addWidget(QLabel("Millions points"))

        # Set the training/testing ratio
        self.spinTrainRatio = QDoubleSpinBox()
        self.spinTrainRatio.setMinimum(0)
        self.spinTrainRatio.setMaximum(1)
        self.spinTrainRatio.setSingleStep(0.1)
        self.spinTrainRatio.setDecimals(3)
        self.spinTrainRatio.setWrapping(True)
        self.spinTrainRatio.setValue(0.5)

        # Set the scaler
        self.scalerNames = ['Standard', 'Robust', 'MinMax']
        self.comboScaler = QComboBox()
        self.comboScaler.addItems(self.scalerNames)
        self.comboScaler.setCurrentText("Standard")
        self.comboScaler.setToolTip("Set the method to scale the data.")

        # Set the Principal Component Analysis
        self.spinPCA = QSpinBox()
        self.spinPCA.setMinimum(0)
        self.spinPCA.setMaximum(9999)
        self.spinPCA.setValue(0)
        self.spinPCA.setToolTip("Set the Principal Component Analysis\n"
                                "and the number of principal components.")

        # Set the scorer
        self.scorerNames = ['accuracy', 'balanced_accuracy', 'top_k_accuracy', 'average_precision', 'neg_brier_score',
                            'f1_micro', 'f1_macro', 'f1_weighted',
                            'precision_micro', 'precision_macro', 'precision_weighted',
                            'recall_micro', 'recall_macro', 'recall_weighted',
                            'roc_auc', 'roc_auc_ovr', 'roc_auc_ovo', 'roc_ovr_weighted', 'roc_ovo_weighted']
        self.comboScorer = QComboBox()
        self.comboScorer.addItems(self.scorerNames)
        self.comboScorer.setCurrentText("accuracy")
        self.comboScorer.setToolTip("Set the scorer for GridSearchCV or Cross_validation\n"
                                    "(see the scikit-learn documentation).")

        # Set the random state to split data, GridSearchCV, CrossVal...
        self.spinRandomState = QSpinBox()
        self.spinRandomState.setMinimum(0)
        self.spinRandomState.setMaximum(2147483647)  # 2^31 - 1
        self.spinRandomState.setValue(0)
        self.spinRandomState.setToolTip("Controls the randomness to split the data into train/test and\n"
                                        "the shuffle split for GridSearchCV or Cross-Validation.")
        self.pushRandomSeed = QPushButton("New Seed")
        self.pushRandomSeed.clicked.connect(lambda: new_seed(self.spinRandomState))
        h_layout_random = QHBoxLayout()
        h_layout_random.addWidget(self.spinRandomState)
        h_layout_random.addWidget(self.pushRandomSeed)

        # Set the number of jobs only for GridSearchCV or Cross-Validation
        self.spinNJobCV = QSpinBox()
        self.spinNJobCV.setMinimum(-1)
        self.spinNJobCV.setValue(-1)
        self.spinNJobCV.setToolTip("Set the number of jobs for GridSearchCV and Cross-Validation.\n"
                                   "In case of RandomForest, Total CPU used = N_jobs CV * n_jobs.")

        # Fill layout of training parameters
        self.formTrainParam = QFormLayout()
        self.formTrainParam.addRow("Target field:", self.labelTarget)
        self.formTrainParam.addRow("Select Algorithm:", self.comboAlgorithms)
        self.formTrainParam.addRow("GridSearchCV:", self.checkGridSearchCV)
        self.formTrainParam.addRow("Number of samples:", self.hLayoutSize)
        self.formTrainParam.addRow("Training ratio:", self.spinTrainRatio)
        self.formTrainParam.addRow("Scaler:", self.comboScaler)
        self.formTrainParam.addRow("PCA:", self.spinPCA)
        self.formTrainParam.addRow("Scorer:", self.comboScorer)

        self.formTrainParam.addRow("Random State:", h_layout_random)
        self.formTrainParam.addRow("N_jobs CV:", self.spinNJobCV)
        self.groupTrain.setLayout(self.formTrainParam)

        # Algorithm group
        self.groupAlgorithm = QGroupBox("Algorithm parameters")

        # Stacks for the parameters of the algo
        self.stack_RF = QWidget()
        self.stack_RF_grid = QWidget()
        self.stack_GB = QWidget()
        self.stack_GB_grid = QWidget()
        self.stack_NN = QWidget()
        self.stack_NN_grid = QWidget()
        self.stackui_rf()
        self.stackui_gb()
        self.stackui_nn()
        self.stackui_rf_grid()
        self.stackui_gb_grid()
        self.stackui_nn_grid()
        self.stackAlgo = QStackedWidget(self)
        # self.stackAlgo.setMaximumHeight(310)
        self.stackAlgo.addWidget(self.stack_RF)
        self.stackAlgo.addWidget(self.stack_GB)
        self.stackAlgo.addWidget(self.stack_NN)
        self.stackAlgo.addWidget(self.stack_RF_grid)
        self.stackAlgo.addWidget(self.stack_GB_grid)
        self.stackAlgo.addWidget(self.stack_NN_grid)

        # Fill layout of algorithm parameters
        self.vLayoutAlgoParam = QVBoxLayout()
        self.vLayoutAlgoParam.addWidget(self.stackAlgo)
        self.groupAlgorithm.setLayout(self.vLayoutAlgoParam)

        # Fill the left layout
        self.vLayoutTabTrain = QVBoxLayout()
        self.vLayoutTabTrain.addWidget(self.groupTrain)
        self.vLayoutTabTrain.addWidget(self.groupAlgorithm)

        self.tabTrain.setLayout(self.vLayoutTabTrain)

    def stackui_rf(self):
        form_layout = QFormLayout()

        self.RFspinRandomState = QSpinBox()
        self.RFspinRandomState.setMinimum(-1)
        self.RFspinRandomState.setMaximum(2147483647)
        self.RFspinRandomState.setValue(-1)
        self.RFspinRandomState.setToolTip("Controls the randomness to build the trees.")
        self.RFpushRandomState = QPushButton('New Seed')
        self.RFpushRandomState.clicked.connect(lambda: new_seed(self.RFspinRandomState))
        h_layout_random = QHBoxLayout()
        h_layout_random.addWidget(self.RFspinRandomState)
        h_layout_random.addWidget(self.RFpushRandomState)
        form_layout.addRow("random_state:", h_layout_random)

        self.RFspinEstimators = QSpinBox()
        self.RFspinEstimators.setMinimum(2)
        self.RFspinEstimators.setMaximum(999999)
        self.RFspinEstimators.setValue(100)
        self.RFspinEstimators.setToolTip("The number of trees in the forest.")
        form_layout.addRow("n_estimators:", self.RFspinEstimators)

        self.RFcriterion = ["gini", "entropy"]
        self.RFcomboCriterion = QComboBox()
        self.RFcomboCriterion.addItems(self.RFcriterion)
        self.RFcomboCriterion.setCurrentText("gini")
        self.RFcomboCriterion.setToolTip("The function to measure the quality of a split.")
        form_layout.addRow("criterion:", self.RFcomboCriterion)

        self.RFspinMaxDepth = QSpinBox()
        self.RFspinMaxDepth.setMinimum(0)
        self.RFspinMaxDepth.setMaximum(9999)
        self.RFspinMaxDepth.setValue(0)
        self.RFspinMaxDepth.setToolTip("The maximum depth of the tree.")
        form_layout.addRow("max_depth:", self.RFspinMaxDepth)

        self.RFspinSamplesSplit = QSpinBox()
        self.RFspinSamplesSplit.setMinimum(2)
        self.RFspinSamplesSplit.setMaximum(999999)
        self.RFspinSamplesSplit.setValue(2)
        self.RFspinSamplesSplit.setToolTip("The minimum number of samples required\n"
                                           "to split an internal node.")
        form_layout.addRow("min_samples_split:", self.RFspinSamplesSplit)

        self.RFspinSamplesLeaf = QSpinBox()
        self.RFspinSamplesLeaf.setMaximum(999999)
        self.RFspinSamplesLeaf.setValue(1)
        self.RFspinSamplesLeaf.setToolTip("The minimum number of samples required\n"
                                          "to be at a leaf node.")
        form_layout.addRow("min_samples_leaf:", self.RFspinSamplesLeaf)

        self.RFspinWeightLeaf = QDoubleSpinBox()
        self.RFspinWeightLeaf.setDecimals(4)
        self.RFspinWeightLeaf.setMaximum(1)
        self.RFspinWeightLeaf.setValue(0)
        self.RFspinWeightLeaf.setToolTip("The minimum weighted fraction of the sum total\n"
                                         "of weights required to be at a leaf node. Samples\n"
                                         "have equal weight when sample_weight=0.")
        form_layout.addRow("min_weight_fraction_leaf:", self.RFspinWeightLeaf)

        self.RFmaxFeatures = ["sqrt", "log2", "None"]
        self.RFcomboMaxFeatures = QComboBox()
        self.RFcomboMaxFeatures.addItems(self.RFmaxFeatures)
        self.RFcomboMaxFeatures.setCurrentText("sqrt")
        self.RFcomboMaxFeatures.setToolTip("The number of features to consider\n"
                                           "when looking for the best split.")
        form_layout.addRow("max_features:", self.RFcomboMaxFeatures)

        self.RFspinNJob = QSpinBox()
        self.RFspinNJob.setMinimum(-1)
        self.RFspinNJob.setValue(-1)
        self.RFspinNJob.setToolTip("The number of jobs to run in parallel.\n"
                                   "'0' means one job at the same time.\n"
                                   "'-1' means using all processors.")
        form_layout.addRow("n_jobs:", self.RFspinNJob)
        form_layout.addRow(QHLine())

        self.RFcheckImportance = QCheckBox()
        self.RFcheckImportance.setChecked(False)
        self.RFcheckImportance.setToolTip("Export the impurity-based feature importances\n"
                                          "as PNG image. The higher, the more important\n"
                                          "feature. It is also known as the Gini importance.")
        form_layout.addRow("Export feature importances:", self.RFcheckImportance)

        self.stack_RF.setLayout(form_layout)

    def stackui_rf_grid(self):
        form_layout = QFormLayout()

        # List of Random State
        self.RFgridlineRandomState = QLineEdit()
        self.RFgridlineRandomState.setValidator(self.intlist_validator)
        self.RFgridlineRandomState.setPlaceholderText("0,42,562,25685...")
        self.RFgridlineRandomState.setToolTip("Controls the randomness to build the trees.")
        form_layout.addRow("random_state:", self.RFgridlineRandomState)

        # List of Number of estimators (trees)
        self.RFgridlineEstimators = QLineEdit()
        self.RFgridlineEstimators.setValidator(self.intlist_validator)
        self.RFgridlineEstimators.setPlaceholderText("100,500,1000...")
        self.RFgridlineEstimators.setToolTip("List of the number of trees in the forest.")
        form_layout.addRow("n_estimators:", self.RFgridlineEstimators)

        # List of Criterion to mesure the quality of a split (use self.RFcriterion)
        self.RFgridlistCriterion = QListWidget()
        for idx, criterion in zip(range(0, len(self.RFcriterion)), self.RFcriterion):
            self.RFgridlistCriterion.insertItem(idx, criterion)
        self.RFgridlistCriterion.setCurrentItem(self.RFgridlistCriterion.item(0))
        # self.RFgridlistCriterion.setFlow(QListView.LeftToRight)
        self.RFgridlistCriterion.setSelectionMode(QAbstractItemView.ExtendedSelection)
        self.RFgridlistCriterion.setToolTip("The function to measure the quality of a split.")
        form_layout.addRow("criterion:", self.RFgridlistCriterion)

        # List of Max depth for each tree
        self.RFgridlineMaxDepth = QLineEdit()
        self.RFgridlineMaxDepth.setValidator(self.intlist_validator)
        self.RFgridlineMaxDepth.setPlaceholderText("5,8,12...")
        self.RFgridlineMaxDepth.setToolTip("List of maximum depth of trees.")
        form_layout.addRow("max_depth:", self.RFgridlineMaxDepth)

        # List of Samples at Split
        self.RFgridlineSamplesSplit = QLineEdit()
        self.RFgridlineSamplesSplit.setValidator(self.intlist_validator)
        self.RFgridlineSamplesSplit.setPlaceholderText("2,50,100,500...")
        self.RFgridlineSamplesSplit.setToolTip("The minimum number of samples required\n"
                                               "to split an internal node.")
        form_layout.addRow("min_samples_split:", self.RFgridlineSamplesSplit)

        # List of Samples at Leaf
        self.RFgridlineSamplesLeaf = QLineEdit()
        self.RFgridlineSamplesLeaf.setValidator(self.intlist_validator)
        self.RFgridlineSamplesLeaf.setPlaceholderText("1,50,100,500...")
        self.RFgridlineSamplesLeaf.setToolTip("The minimum number of samples required\n"
                                              "to be at a leaf node.")
        form_layout.addRow("min_samples_leaf:", self.RFgridlineSamplesLeaf)

        # List of Weight Leaf
        self.RFgridlineWeightLeaf = QLineEdit()
        self.RFgridlineWeightLeaf.setValidator(self.floatlist_validator)
        self.RFgridlineWeightLeaf.setPlaceholderText("0.00,0.01,0.05,0.2...")
        self.RFgridlineWeightLeaf.setToolTip("The minimum weighted fraction of the sum total\n"
                                             "of weights required to be at a leaf node. Samples\n"
                                             "have equal weight when sample_weight=0.00")
        form_layout.addRow("min_weight_fraction_leaf:", self.RFgridlineWeightLeaf)

        # List of Maximum Features (use self.RFmaxFeatures)
        self.RFgridlistMaxFeatures = QListWidget()
        for idx, method in zip(range(0, len(self.RFmaxFeatures)), self.RFmaxFeatures):
            self.RFgridlistMaxFeatures.insertItem(idx, method)
        self.RFgridlistMaxFeatures.setCurrentItem(self.RFgridlistMaxFeatures.item(0))
        # self.RFgridlistMaxFeatures.setFlow(QListView.LeftToRight)
        self.RFgridlistMaxFeatures.setSelectionMode(QAbstractItemView.ExtendedSelection)
        self.RFgridlistMaxFeatures.setToolTip("The number of features to consider\n"
                                              "when looking for the best split.")
        form_layout.addRow("max_features:", self.RFgridlistMaxFeatures)

        # Number of Jobs
        self.RFgridlineNJob = QLineEdit()
        self.RFgridlineNJob.setValidator(self.intlist_validator)
        self.RFgridlineNJob.setPlaceholderText("0,1,3,16...")
        self.RFgridlineNJob.setToolTip("The number of jobs to run in parallel.\n"
                                       "Differs from RandomForest without GridSearchCV:\n"
                                       "'0' means all processors. Leave empty = 1x'0'")
        form_layout.addRow("n_jobs:", self.RFgridlineNJob)

        self.stack_RF_grid.setLayout(form_layout)
        self.stack_RF_grid.setMaximumHeight(400)

    def stackui_gb(self):
        form_layout = QFormLayout()

        self.GBspinRandomState = QSpinBox()
        self.GBspinRandomState.setMinimum(-1)
        self.GBspinRandomState.setMaximum(2147483647)
        self.GBspinRandomState.setValue(-1)
        self.GBspinRandomState.setToolTip("Controls the randomness to build the trees.")
        self.GBpushRandomState = QPushButton('New Seed')
        self.GBpushRandomState.clicked.connect(lambda: new_seed(self.GBspinRandomState))
        h_layout_random = QHBoxLayout()
        h_layout_random.addWidget(self.GBspinRandomState)
        h_layout_random.addWidget(self.GBpushRandomState)
        form_layout.addRow("random_state:", h_layout_random)

        self.GBspinEstimators = QSpinBox()
        self.GBspinEstimators.setMinimum(2)
        self.GBspinEstimators.setMaximum(9999999)
        self.GBspinEstimators.setValue(100)
        self.GBspinEstimators.setToolTip("The number of boosting stages to perform.\n"
                                         "Gradient boosting is fairly robust to over-\n"
                                         "fitting so a large number usually results in\n"
                                         "better performance.")
        form_layout.addRow("n_estimators:", self.GBspinEstimators)

        self.GBcriterion = ["friedman_mse", "mse"]
        self.GBcomboCriterion = QComboBox()
        self.GBcomboCriterion.addItems(self.GBcriterion)
        self.GBcomboCriterion.setCurrentText("friedman_mse")
        self.GBcomboCriterion.setToolTip("The function to measure the quality of a split.")
        form_layout.addRow("criterion:", self.GBcomboCriterion)

        self.GBspinMaxDepth = QSpinBox()
        self.GBspinMaxDepth.setMinimum(0)
        self.GBspinMaxDepth.setMaximum(9999)
        self.GBspinMaxDepth.setValue(3)
        self.GBspinMaxDepth.setToolTip("The maximum depth of the individual regression estimators.\n"
                                       "The maximum depth limits the number of nodes in the tree. ")
        form_layout.addRow("max_depth:", self.GBspinMaxDepth)

        self.GBspinSamplesSplit = QSpinBox()
        self.GBspinSamplesSplit.setMinimum(2)
        self.GBspinSamplesSplit.setMaximum(999999)
        self.GBspinSamplesSplit.setValue(2)
        self.GBspinSamplesSplit.setToolTip("The minimum number of samples required\n"
                                           "to split an internal node.")
        form_layout.addRow("min_samples_split:", self.GBspinSamplesSplit)

        self.GBspinSamplesLeaf = QSpinBox()
        self.GBspinSamplesLeaf.setMaximum(999999)
        self.GBspinSamplesLeaf.setValue(1)
        self.GBspinSamplesLeaf.setToolTip("The minimum number of samples required\n"
                                          "to be at a leaf node.")
        form_layout.addRow("min_samples_leaf:", self.GBspinSamplesLeaf)

        self.GBspinWeightLeaf = QDoubleSpinBox()
        self.GBspinWeightLeaf.setDecimals(4)
        self.GBspinWeightLeaf.setMaximum(1)
        self.GBspinWeightLeaf.setValue(0)
        self.GBspinWeightLeaf.setToolTip("The minimum weighted fraction of the sum total\n"
                                         "of weights required to be at a leaf node. Samples\n"
                                         "have equal weight when sample_weight=0.")
        form_layout.addRow("min_weight_fraction_leaf:", self.GBspinWeightLeaf)

        self.GBmaxFeatures = ["None", "sqrt", "log2"]
        self.GBcomboMaxFeatures = QComboBox()
        self.GBcomboMaxFeatures.addItems(self.GBmaxFeatures)
        self.GBcomboMaxFeatures.setCurrentText("None")
        self.GBcomboMaxFeatures.setToolTip("The number of features to consider\n"
                                           "when looking for the best split.")
        form_layout.addRow("max_features:", self.GBcomboMaxFeatures)

        self.loss = ["log_loss", "exponential"]
        self.GBcomboLoss = QComboBox()
        self.GBcomboLoss.addItems(self.loss)
        self.GBcomboLoss.setCurrentText("log_loss")
        self.GBcomboLoss.setToolTip("The loss function to be optimized. ‘log_loss’ refers to binomial and multinomial deviance,\n"
                                    "the same as used in logistic regression. It is a good choice for classification with probabilistic outputs.\n"
                                    "For loss ‘exponential’ gradient boosting recovers the AdaBoost algorithm.")
        form_layout.addRow("loss:", self.GBcomboLoss)

        self.GBspinLearningRate = QDoubleSpinBox()
        self.GBspinLearningRate.setDecimals(6)
        self.GBspinLearningRate.setMaximum(999999)
        self.GBspinLearningRate.setMinimum(0)
        self.GBspinLearningRate.setValue(0.1)
        self.GBspinLearningRate.setToolTip("Learning rate shrinks the contribution of each tree\n"
                                           "by learning_rate. There is a trade-off between\n"
                                           "learning_rate and n_estimators.")
        form_layout.addRow("learning_rate:", self.GBspinLearningRate)

        self.GBspinSubsample = QDoubleSpinBox()
        self.GBspinSubsample.setDecimals(4)
        self.GBspinSubsample.setMaximum(999999)
        self.GBspinSubsample.setMinimum(0)
        self.GBspinSubsample.setValue(1)
        self.GBspinSubsample.setToolTip("The fraction of samples to be used for fitting\n"
                                        "the individual base learners. If smaller than\n"
                                        "1.0 this results in Stochastic Gradient Boosting.")
        form_layout.addRow("subsample:", self.GBspinSubsample)

        form_layout.addRow(QHLine())

        self.GBcheckImportance = QCheckBox()
        self.GBcheckImportance.setChecked(False)
        self.GBcheckImportance.setToolTip("Export the impurity-based feature importances\n"
                                          "as PNG image. The higher, the more important\n"
                                          "feature. It is also known as the Gini importance.")
        form_layout.addRow("Export feature importances:", self.GBcheckImportance)

        self.stack_GB.setLayout(form_layout)

    def stackui_gb_grid(self):
        form_layout = QFormLayout()

        # List of Random State
        self.GBgridlineRandomState = QLineEdit()
        self.GBgridlineRandomState.setValidator(self.intlist_validator)
        self.GBgridlineRandomState.setPlaceholderText("0,42,562,25685...")
        self.GBgridlineRandomState.setToolTip("Controls the randomness to build the trees.")
        form_layout.addRow("random_state:", self.GBgridlineRandomState)

        # List of Number of Estimators
        self.GBgridlineEstimators = QLineEdit()
        self.GBgridlineEstimators.setValidator(self.intlist_validator)
        self.GBgridlineEstimators.setPlaceholderText("100,500,1000...")
        self.GBgridlineEstimators.setToolTip("The number of boosting stages to perform.\n"
                                             "Gradient boosting is fairly robust to over-\n"
                                             "fitting so a large number usually results in\n"
                                             "better performance.")
        form_layout.addRow("n_estimators:", self.GBgridlineEstimators)

        # List of Criterion
        self.GBcriterion = ["friedman_mse", "mse"]
        self.GBgridlistCriterion = QListWidget()
        for idx, criterion in zip(range(0, len(self.GBcriterion)), self.GBcriterion):
            self.GBgridlistCriterion.insertItem(idx, criterion)
        self.GBgridlistCriterion.setCurrentItem(self.GBgridlistCriterion.item(0))
        self.GBgridlistCriterion.setSelectionMode(QAbstractItemView.ExtendedSelection)
        self.GBgridlistCriterion.setToolTip("The function to measure the quality of a split.")
        form_layout.addRow("criterion:", self.GBgridlistCriterion)

        # List of Max Depth
        self.GBgridlineMaxDepth = QLineEdit()
        self.GBgridlineMaxDepth.setValidator(self.intlist_validator)
        self.GBgridlineMaxDepth.setPlaceholderText("5,8,12...")
        self.GBgridlineMaxDepth.setToolTip("The maximum depth of the individual regression estimators.\n"
                                           "The maximum depth limits the number of nodes in the tree. ")
        form_layout.addRow("max_depth:", self.GBgridlineMaxDepth)

        # List of Samples at Split
        self.GBgridlineSamplesSplit = QLineEdit()
        self.GBgridlineSamplesSplit.setValidator(self.intlist_validator)
        self.GBgridlineSamplesSplit.setPlaceholderText("2,50,100,500...")
        self.GBgridlineSamplesSplit.setToolTip("The minimum number of samples required\n"
                                               "to split an internal node.")
        form_layout.addRow("min_samples_split:", self.GBgridlineSamplesSplit)

        # List of Samples at Leaf
        self.GBgridlineSamplesLeaf = QLineEdit()
        self.GBgridlineSamplesLeaf.setValidator(self.intlist_validator)
        self.GBgridlineSamplesLeaf.setPlaceholderText("1,50,100,500...")
        self.GBgridlineSamplesLeaf.setToolTip("The minimum number of samples required\n"
                                              "to be at a leaf node.")
        form_layout.addRow("min_samples_leaf:", self.GBgridlineSamplesLeaf)

        # List of Weight Leaf
        self.GBgridlineWeightLeaf = QLineEdit()
        self.GBgridlineWeightLeaf.setValidator(self.floatlist_validator)
        self.GBgridlineWeightLeaf.setPlaceholderText("0.00,0.01,0.05,0.2...")
        self.GBgridlineWeightLeaf.setToolTip("The minimum weighted fraction of the sum total\n"
                                             "of weights required to be at a leaf node. Samples\n"
                                             "have equal weight when sample_weight=0.")
        form_layout.addRow("min_weight_fraction_leaf:", self.GBgridlineWeightLeaf)

        # List of Maximum Features (use self.RFmaxFeatures)
        self.GBgridlistMaxFeatures = QListWidget()
        for idx, method in zip(range(0, len(self.RFmaxFeatures)), self.RFmaxFeatures):
            self.GBgridlistMaxFeatures.insertItem(idx, method)
        self.GBgridlistMaxFeatures.setCurrentItem(self.GBgridlistMaxFeatures.item(0))
        self.GBgridlistMaxFeatures.setSelectionMode(QAbstractItemView.ExtendedSelection)
        self.GBgridlistMaxFeatures.setToolTip("The number of features to consider\n"
                                              "when looking for the best split.")
        form_layout.addRow("max_features:", self.GBgridlistMaxFeatures)

        # List of Loss methods (use self.loss)
        self.GBgridlistLoss = QListWidget()
        for idx, method in zip(range(0, len(self.loss)), self.loss):
            self.GBgridlistLoss.insertItem(idx, method)
        self.GBgridlistLoss.setCurrentItem(self.GBgridlistLoss.item(0))
        self.GBgridlistLoss.setSelectionMode(QAbstractItemView.ExtendedSelection)
        # self.GBgridlistLoss.setFlow(QListView.LeftToRight)
        self.GBgridlistLoss.setToolTip("The loss function to be optimized. ‘deviance’ refers to logistic\n"
                                       "regression for classification with probabilistic outputs. For loss \n"
                                       "‘exponential’ gradient boosting recovers the AdaBoost algorithm.")
        form_layout.addRow("loss:", self.GBgridlistLoss)

        # List of Learning Rate float
        self.GBgridlineLearningRate = QLineEdit()
        self.GBgridlineLearningRate.setValidator(self.floatlist_validator)
        self.GBgridlineLearningRate.setPlaceholderText("0.00001,0.001,0.1...")
        self.GBgridlineLearningRate.setToolTip("Learning rate shrinks the contribution of each tree\n"
                                               "by learning_rate. There is a trade-off between\n"
                                               "learning_rate and n_estimators.")
        form_layout.addRow("learning_rate:", self.GBgridlineLearningRate)

        # List of Subsample
        self.GBgridlineSubsample = QLineEdit()
        self.GBgridlineSubsample.setValidator(self.floatlist_validator)
        self.GBgridlineSubsample.setPlaceholderText("0.01,0.1,1.0...")
        self.GBgridlineSubsample.setToolTip("The fraction of samples to be used for fitting\n"
                                            "the individual base learners. If smaller than\n"
                                            "1.0 this results in Stochastic Gradient Boosting.")
        form_layout.addRow("subsample:", self.GBgridlineSubsample)

        self.stack_GB_grid.setLayout(form_layout)
        self.stack_GB_grid.setMaximumHeight(500)

    def stackui_nn(self):
        form_layout = QFormLayout()

        self.NNspinRandomState = QSpinBox()
        self.NNspinRandomState.setMinimum(-1)
        self.NNspinRandomState.setMaximum(2147483647)
        self.NNspinRandomState.setValue(-1)
        self.NNspinRandomState.setToolTip("Determines random number generation for weights and\n"
                                          "bias initialization, train-test split if early stopping is used,\n"
                                          "and batch sampling when solver=’sgd’ or ‘adam’.")
        self.NNpushRandomState = QPushButton('New Seed')
        self.NNpushRandomState.clicked.connect(lambda: new_seed(self.NNspinRandomState))
        h_layout_random = QHBoxLayout()
        h_layout_random.addWidget(self.NNspinRandomState)
        h_layout_random.addWidget(self.NNpushRandomState)
        form_layout.addRow("random_state:", h_layout_random)

        self.NNlineHiddenLayers = QLineEdit()
        self.NNlineHiddenLayers.setPlaceholderText("Example: 50,100,50")
        self.NNlineHiddenLayers.setToolTip("The ith element represents the number of neurons\n"
                                           "in the ith hidden layer.")
        form_layout.addRow("hidden_layer_sizes:", self.NNlineHiddenLayers)

        self.NNactivation = ["identity", "logistic", "tanh", "relu"]
        self.NNcomboActivation = QComboBox()
        self.NNcomboActivation.addItems(self.NNactivation)
        self.NNcomboActivation.setCurrentText("relu")
        self.NNcomboActivation.setToolTip("Activation function for the hidden layer.")
        form_layout.addRow("activation:", self.NNcomboActivation)

        self.NNsolver = ["lbfgs", "sgd", "adam"]
        self.NNcomboSolver = QComboBox()
        self.NNcomboSolver.addItems(self.NNsolver)
        self.NNcomboSolver.setCurrentText("adam")
        self.NNcomboSolver.setToolTip("The solver for weight optimization.\n"
                                      "-'lbfgs' optimizer from quasi-Newton method family.\n"
                                      "-'sgd' refers to stochastic gradient descent.\n"
                                      "-'adam' refers to a stochastic gradient-based optimizer,\n"
                                      "  proposed by Kingma, Diederik, and Jimmy Ba.")
        form_layout.addRow("solver:", self.NNcomboSolver)

        self.NNspinAlpha = QDoubleSpinBox()
        self.NNspinAlpha.setDecimals(8)
        self.NNspinAlpha.setMinimum(0)
        self.NNspinAlpha.setMaximum(999999)
        self.NNspinAlpha.setValue(0.0001)
        self.NNspinAlpha.setToolTip("L2 penalty (regularization term) parameter.")
        form_layout.addRow("alpha:", self.NNspinAlpha)

        self.NNspinBatchSize = QSpinBox()
        self.NNspinBatchSize.setMinimum(-1)
        self.NNspinBatchSize.setMaximum(999999)
        self.NNspinBatchSize.setValue(-1)
        self.NNspinBatchSize.setToolTip("Size of minibatches for stochastic optimizers.\n"
                                        "If the solver is ‘lbfgs’, the classifier will not use minibatch.")
        form_layout.addRow("batch_size:", self.NNspinBatchSize)

        self.NNlearningRate = ["constant", "invscaling", "adaptive"]
        self.NNcomboLearningRate = QComboBox()
        self.NNcomboLearningRate.addItems(self.NNlearningRate)
        self.NNcomboLearningRate.setCurrentText("constant")
        self.NNcomboLearningRate.setEnabled(False)
        self.NNcomboLearningRate.setToolTip("Learning rate schedule for weight updates.")
        form_layout.addRow("learning_rate:", self.NNcomboLearningRate)

        self.NNspinLearningRateInit = QDoubleSpinBox()
        self.NNspinLearningRateInit.setDecimals(6)
        self.NNspinLearningRateInit.setMinimum(0)
        self.NNspinLearningRateInit.setMaximum(9999)
        self.NNspinLearningRateInit.setValue(0.001)
        self.NNspinLearningRateInit.setToolTip("The initial learning rate used. It controls\n"
                                               "the step-size in updating the weights.\n"
                                               "Only used when solver=’sgd’ or ‘adam’.")
        form_layout.addRow("learning_rate_init:", self.NNspinLearningRateInit)

        self.NNspinPowerT = QDoubleSpinBox()
        self.NNspinPowerT.setDecimals(6)
        self.NNspinPowerT.setMinimum(0)
        self.NNspinPowerT.setMaximum(9999)
        self.NNspinPowerT.setValue(0.5)
        self.NNspinPowerT.setEnabled(False)
        self.NNspinPowerT.setToolTip("The exponent for inverse scaling learning rate.\n"
                                     "It is used in updating effective learning rate\n"
                                     "when the learning_rate is set to ‘invscaling’.\n"
                                     "Only used when solver=’sgd’.")
        form_layout.addRow("power_t:", self.NNspinPowerT)

        self.NNspinMaxIter = QSpinBox()
        self.NNspinMaxIter.setMinimum(1)
        self.NNspinMaxIter.setMaximum(99999)
        self.NNspinMaxIter.setValue(200)
        self.NNspinMaxIter.setToolTip("The solver iterates until convergence or this number of iterations.\n"
                                      "For stochastic solvers ('sgd' or 'adam'), note that this determines\n"
                                      "the number of epochs (how many times each data point will be\n"
                                      "used), not the number of gradient steps.")
        form_layout.addRow("max_iter:", self.NNspinMaxIter)

        self.NNcheckShuffle = QCheckBox()
        self.NNcheckShuffle.setChecked(True)
        self.NNcheckShuffle.setToolTip("Whether to shuffle samples in each iteration.\n"
                                       "Only used when solver=’sgd’ or ‘adam’.")
        form_layout.addRow("shuffle:", self.NNcheckShuffle)

        self.NNspinBeta_1 = QDoubleSpinBox()
        self.NNspinBeta_1.setDecimals(6)
        self.NNspinBeta_1.setMinimum(0)
        self.NNspinBeta_1.setMaximum(1)
        self.NNspinBeta_1.setValue(0.9)
        self.NNspinBeta_1.setToolTip("Exponential decay rate for estimates of first\n"
                                     "moment vector in adam, should be in [0, 1).\n"
                                     "Only used when solver=’adam’")
        form_layout.addRow("beta_1:", self.NNspinBeta_1)

        self.NNspinBeta_2 = QDoubleSpinBox()
        self.NNspinBeta_2.setDecimals(6)
        self.NNspinBeta_2.setMinimum(0)
        self.NNspinBeta_2.setMaximum(1)
        self.NNspinBeta_2.setValue(0.999)
        self.NNspinBeta_2.setToolTip("Exponential decay rate for estimates of second\n"
                                     "moment vector in adam, should be in [0, 1).\n"
                                     "Only used when solver=’adam’")
        form_layout.addRow("beta_2:", self.NNspinBeta_2)

        self.NNspinEpsilon = QDoubleSpinBox()
        self.NNspinEpsilon.setDecimals(8)
        self.NNspinEpsilon.setMinimum(0)
        self.NNspinEpsilon.setValue(0.00000001)
        self.NNspinEpsilon.setToolTip("Value for numerical stability in adam.\n"
                                      "Only used when solver=’adam’")
        form_layout.addRow("epsilon:", self.NNspinEpsilon)

        self.stack_NN.setLayout(form_layout)

        self.NNcomboSolver.currentTextChanged.connect(self.nn_solver_options)
        self.NNcomboLearningRate.currentTextChanged.connect(self.nn_solver_options)

    def stackui_nn_grid(self):
        form_layout = QFormLayout()

        # List of Random State
        self.NNgridlineRandomState = QLineEdit()
        self.NNgridlineRandomState.setValidator(self.intlist_validator)
        self.NNgridlineRandomState.setPlaceholderText("0,42,562,25685...")
        self.NNgridlineRandomState.setToolTip("Determines random number generation for weights and\n"
                                              "bias initialization, train-test split if early stopping is used,\n"
                                              "and batch sampling when solver=’sgd’or ‘adam’.")
        form_layout.addRow("random_state:", self.NNgridlineRandomState)

        # List of Hidden Layers
        self.NNgridlineHiddenLayers = QLineEdit()
        self.NNgridlineHiddenLayers.setPlaceholderText("[50][25,50,25][25,50,100,100]")
        self.NNgridlineHiddenLayers.setToolTip("List of lists of hidden layers.\n"
                                               "Use brackets !!")
        form_layout.addRow("hidden_layer_sizes:", self.NNgridlineHiddenLayers)

        # List of Activation Function (use self.NNactivation)
        self.NNgridlistActivation = QListWidget()
        for idx, function in zip(range(0, len(self.NNactivation)), self.NNactivation):
            self.NNgridlistActivation.insertItem(idx, function)
        self.NNgridlistActivation.setCurrentItem(self.NNgridlistActivation.item(3))
        self.NNgridlistActivation.setSelectionMode(QAbstractItemView.ExtendedSelection)
        # self.NNgridlistActivation.setFlow(QListView.LeftToRight)
        self.NNgridlistActivation.setToolTip("Activation function for the hidden layer.")
        form_layout.addRow("activation:", self.NNgridlistActivation)

        # List of Solvers (use self.NNsolver)
        self.NNgridlistSolver = QListWidget()
        for idx, solver in zip(range(0, len(self.NNsolver)), self.NNsolver):
            self.NNgridlistSolver.insertItem(idx, solver)
        self.NNgridlistSolver.setCurrentItem(self.NNgridlistSolver.item(2))
        self.NNgridlistSolver.setSelectionMode(QAbstractItemView.ExtendedSelection)
        # self.NNgridlistSolver.setFlow(QListView.LeftToRight)
        self.NNgridlistSolver.setToolTip("The solver for weight optimization.\n"
                                         "-'lbfgs' optimizer from quasi-Newton method family.\n"
                                         "-'sgd' refers to stochastic gradient descent.\n"
                                         "-'adam' refers to a stochastic gradient-based optimizer,\n"
                                         "  proposed by Kingma, Diederik, and Jimmy Ba.")
        form_layout.addRow("solver:", self.NNgridlistSolver)

        # List of Alpha
        self.NNgridlineAlpha = QLineEdit()
        self.NNgridlineAlpha.setValidator(self.floatlist_validator)
        self.NNgridlineAlpha.setPlaceholderText("0.00001,0.0001,0.01...")
        self.NNgridlineAlpha.setToolTip("L2 penalty (regularization term) parameter.")
        form_layout.addRow("alpha:", self.NNgridlineAlpha)

        # List of Batch Size
        self.NNgridlineBatchSize = QLineEdit()
        self.NNgridlineBatchSize.setValidator(self.intlist_validator)
        self.NNgridlineBatchSize.setPlaceholderText("50,200,500...")
        self.NNgridlineBatchSize.setToolTip("Size of minibatches for stochastic optimizers.\n"
                                            "If the solver is ‘lbfgs’, the classifier will not use minibatch.")
        form_layout.addRow("batch_size:", self.NNgridlineBatchSize)

        # List of Learning Rate methods (use self.NNlearningRate)
        self.NNgridlistLearningRate = QListWidget()
        for idx, method in zip(range(0, len(self.NNlearningRate)), self.NNlearningRate):
            self.NNgridlistLearningRate.insertItem(idx, method)
        self.NNgridlistLearningRate.setCurrentItem(self.NNgridlistLearningRate.item(0))
        self.NNgridlistLearningRate.setSelectionMode(QAbstractItemView.ExtendedSelection)
        # self.NNgridlistLearningRate.setFlow(QListView.LeftToRight)
        self.NNgridlistLearningRate.setEnabled(False)
        self.NNgridlistLearningRate.setToolTip("Learning rate schedule for weight updates.")
        form_layout.addRow("learning_rate:", self.NNgridlistLearningRate)

        # List of Learning Rate Initialisation
        self.NNgridlineLearningRateInit = QLineEdit()
        self.NNgridlineLearningRateInit.setValidator(self.floatlist_validator)
        self.NNgridlineLearningRateInit.setPlaceholderText("0.0001,0.001,0.01...")
        self.NNgridlineLearningRateInit.setToolTip("The initial learning rate used. It controls\n"
                                                   "the step-size in updating the weights.\n"
                                                   "Only used when solver=’sgd’ or ‘adam’.")
        form_layout.addRow("learning_rate_init:", self.NNgridlineLearningRateInit)

        # List of PowerT
        self.NNgridlinePowerT = QLineEdit()
        self.NNgridlinePowerT.setValidator(self.floatlist_validator)
        self.NNgridlinePowerT.setEnabled(False)
        self.NNgridlinePowerT.setPlaceholderText("0.1,0.25,0.5...")
        self.NNgridlinePowerT.setToolTip("The exponent for inverse scaling learning rate.\n"
                                         "It is used in updating effective learning rate\n"
                                         "when the learning_rate is set to ‘invscaling’.\n"
                                         "Only used when solver=’sgd’.")
        form_layout.addRow("power_t:", self.NNgridlinePowerT)

        # List of Maximum Iteration
        self.NNgridlineMaxIter = QLineEdit()
        self.NNgridlineMaxIter.setValidator(self.intlist_validator)
        self.NNgridlineMaxIter.setPlaceholderText("200,1000,5000...")
        self.NNgridlineMaxIter.setToolTip("The solver iterates until convergence or this number of iterations.\n"
                                          "For stochastic solvers ('sgd' or 'adam'), note that this determines\n"
                                          "the number of epochs (how many times each data point will be\n"
                                          "used), not the number of gradient steps.")
        form_layout.addRow("max_iter:", self.NNgridlineMaxIter)

        # List Shuffle and not Shuffle
        self.NNgridlistShuffle = QListWidget()
        self.NNgridlistShuffle.insertItem(0, "shuffle")
        self.NNgridlistShuffle.insertItem(1, "no shuffle")
        self.NNgridlistShuffle.setCurrentItem(self.NNgridlistShuffle.item(0))
        self.NNgridlistShuffle.setSelectionMode(QAbstractItemView.ExtendedSelection)
        # self.NNgridlistShuffle.setFlow(QListView.LeftToRight)
        self.NNgridlistShuffle.setToolTip("Whether to shuffle samples in each iteration.\n"
                                          "Only used when solver=’sgd’ or ‘adam’.")
        form_layout.addRow("shuffle:", self.NNgridlistShuffle)

        # List of Beta_1
        self.NNgridlineBeta_1 = QLineEdit()
        self.NNgridlineBeta_1.setValidator(self.floatlist_validator)
        self.NNgridlineBeta_1.setPlaceholderText("0.5,0.75,0.9")
        self.NNgridlineBeta_1.setToolTip("Exponential decay rate for estimates of first\n"
                                         "moment vector in adam, should be in [0, 1).\n"
                                         "Only used when solver=’adam’")
        form_layout.addRow("beta_1:", self.NNgridlineBeta_1)

        # List of Beta_2
        self.NNgridlineBeta_2 = QLineEdit()
        self.NNgridlineBeta_2.setValidator(self.floatlist_validator)
        self.NNgridlineBeta_2.setPlaceholderText("0.9,0.99,0.999...")
        self.NNgridlineBeta_2.setToolTip("Exponential decay rate for estimates of second\n"
                                         "moment vector in adam, should be in [0, 1).\n"
                                         "Only used when solver=’adam’")
        form_layout.addRow("beta_2:", self.NNgridlineBeta_2)

        # List of Epsilon
        self.NNgridlineEpsilon = QLineEdit()
        self.NNgridlineEpsilon.setValidator(self.floatlist_validator)
        self.NNgridlineEpsilon.setPlaceholderText("0.00000001,0.000001,0.0001...")
        self.NNgridlineEpsilon.setToolTip("Value for numerical stability in adam.\n"
                                          "Only used when solver=’adam’")
        form_layout.addRow("epsilon:", self.NNgridlineEpsilon)

        self.stack_NN_grid.setLayout(form_layout)

        self.NNgridlistSolver.itemSelectionChanged.connect(self.nn_grid_solver_options)
        self.NNgridlistLearningRate.itemSelectionChanged.connect(self.nn_grid_solver_options)

    def nn_solver_options(self):
        solver = self.NNcomboSolver.currentText()
        learning_rate = self.NNcomboLearningRate.currentText()

        if solver == 'lbfgs':
            self.NNspinBatchSize.setEnabled(False)
            self.NNcomboLearningRate.setEnabled(False)
            self.NNspinLearningRateInit.setEnabled(False)
            self.NNcheckShuffle.setEnabled(False)
            self.NNspinBeta_1.setEnabled(False)
            self.NNspinBeta_2.setEnabled(False)
            self.NNspinEpsilon.setEnabled(False)
        elif solver == 'sgd':
            self.NNspinBatchSize.setEnabled(True)
            self.NNcomboLearningRate.setEnabled(True)
            self.NNspinLearningRateInit.setEnabled(True)
            self.NNcheckShuffle.setEnabled(True)
            self.NNspinBeta_1.setEnabled(False)
            self.NNspinBeta_2.setEnabled(False)
            self.NNspinEpsilon.setEnabled(False)
        elif solver == 'adam':
            self.NNspinBatchSize.setEnabled(True)
            self.NNcomboLearningRate.setEnabled(False)
            self.NNspinLearningRateInit.setEnabled(True)
            self.NNcheckShuffle.setEnabled(True)
            self.NNspinBeta_1.setEnabled(True)
            self.NNspinBeta_2.setEnabled(True)
            self.NNspinEpsilon.setEnabled(True)
        else:
            self.NNspinBatchSize.setEnabled(False)
            self.NNcomboLearningRate.setEnabled(False)
            self.NNspinLearningRateInit.setEnabled(False)
            self.NNspinPowerT.setEnabled(False)
            self.NNcheckShuffle.setEnabled(False)
            self.NNspinBeta_1.setEnabled(False)
            self.NNspinBeta_2.setEnabled(False)
            self.NNspinEpsilon.setEnabled(False)

        if solver == 'sgd' and learning_rate == 'invscaling':
            self.NNspinPowerT.setEnabled(True)
        else:
            self.NNspinPowerT.setEnabled(False)

    def nn_grid_solver_options(self):
        solver_list = [item.text() for item in self.NNgridlistSolver.selectedItems()]
        learning_rate_list = [item.text() for item in self.NNgridlistLearningRate.selectedItems()]

        self.NNgridlineBatchSize.setEnabled(False)
        self.NNgridlistLearningRate.setEnabled(False)
        self.NNgridlineLearningRateInit.setEnabled(False)
        self.NNgridlinePowerT.setEnabled(False)
        self.NNgridlistShuffle.setEnabled(False)
        self.NNgridlineBeta_1.setEnabled(False)
        self.NNgridlineBeta_2.setEnabled(False)
        self.NNgridlineEpsilon.setEnabled(False)

        if 'sgd' in solver_list:
            self.NNgridlineBatchSize.setEnabled(True)
            self.NNgridlistLearningRate.setEnabled(True)
            self.NNgridlineLearningRateInit.setEnabled(True)
            self.NNgridlistShuffle.setEnabled(True)

        if 'adam' in solver_list:
            self.NNgridlineBatchSize.setEnabled(True)
            self.NNgridlineLearningRateInit.setEnabled(True)
            self.NNgridlistShuffle.setEnabled(True)
            self.NNgridlineBeta_1.setEnabled(True)
            self.NNgridlineBeta_2.setEnabled(True)
            self.NNgridlineEpsilon.setEnabled(True)

        if 'sgd' in solver_list and 'invscaling' in learning_rate_list:
            self.NNgridlinePowerT.setEnabled(True)

    def display_stack_algo(self):
        index = self.comboAlgorithms.currentIndex()

        # stack without GridSearchCV
        if self.checkGridSearchCV.isChecked() is False:
            self.stackAlgo.setCurrentIndex(index)
            if index == 0:  # Random Forest
                self.stackAlgo.setMaximumHeight(self.stack_RF.maximumHeight())
            if index == 1:  # Gradient Boosting
                self.stackAlgo.setMaximumHeight(self.stack_GB.maximumHeight())
            if index == 2:  # Neural Network
                self.stackAlgo.setMaximumHeight(self.stack_NN.maximumHeight())
        else:  # with GridSearchCV
            index += 3
            self.stackAlgo.setCurrentIndex(index)
            if index == 3:  # Random Forest GridSearchCV
                self.stackAlgo.setMaximumHeight(self.stack_RF_grid.maximumHeight())
            if index == 4:  # Gradient Boosting GridSearchCV
                self.stackAlgo.setMaximumHeight(self.stack_GB_grid.maximumHeight())
            if index == 5:  # Neural Network GridSearchCV
                self.stackAlgo.setMaximumHeight(self.stack_NN_grid.maximumHeight())

        algo_list = ["Random Forest", "Gradient Boosting", "Neural Network",
                     "Random Forest (GridSearchCV)",
                     "Gradient Boosting (GridSearchCV)",
                     "Neural Network (GridSearchCV)"]
        self.statusBar.showMessage("{} parameters".format(algo_list[index]), 3000)

    # Tab of predictions
    def tabui_predict(self):
        # Group Prediction
        self.groupModel = QGroupBox("Input Model")

        # Line for local model input
        self.lineModelFile = QLineEdit()
        self.lineModelFile.setPlaceholderText("Select the input model")
        self.lineModelFile.editingFinished.connect(self.open_model)
        self.toolButtonModel = QToolButton()
        self.toolButtonModel.setText("Browse")
        self.toolButtonModel.clicked.connect(self.get_model)
        self.hLocalModel = QHBoxLayout()
        self.hLocalModel.addWidget(self.lineModelFile)
        self.hLocalModel.addWidget(self.toolButtonModel)

        # Line for server model input
        self.lineServerModel = QLineEdit()
        self.lineServerModel.setPlaceholderText("Give the input model on server")
        self.lineServerModel.setEnabled(False)

        # Model layout form
        self.formModel = QFormLayout()
        self.formModel.addRow(QLabel("Local model input:"), self.hLocalModel)
        self.formModel.addRow(QLabel("Server model input:"), self.lineServerModel)
        self.groupModel.setLayout(self.formModel)

        # Group Algo parameters
        self.groupAlgoParam = QGroupBox("Algorithm")

        # Scaler
        self.labelModelScaler = QLabel()

        # PCA
        self.labelModelPCA = QLabel()

        # Name of the algorithm
        self.labelModelName = QLabel()
        self.scrollModelParam = QScrollArea()
        self.scrollModelParam.setFrameShape(QFrame.NoFrame)

        # Form layout for the algo parameters from the loaded model
        self.formAlgoParam = QFormLayout()
        self.formAlgoParam.addRow(QLabel("Scaler:"), self.labelModelScaler)
        self.formAlgoParam.addRow(QHLine())
        self.formAlgoParam.addRow(QLabel("PCA:"), self.labelModelPCA)
        self.formAlgoParam.addRow(QHLine())
        self.formAlgoParam.addRow(QLabel("Algorithm:"), self.labelModelName)
        self.formAlgoParam.addRow(QLabel("Parameters:"), self.scrollModelParam)
        self.groupAlgoParam.setLayout(self.formAlgoParam)

        # Group Features from model
        self.groupModelFeatures = QGroupBox('Features')
        self.listModelFeatures = QListWidget()
        self.listModelFeatures.setSelectionMode(QAbstractItemView.NoSelection)
        self.listModelFeatures.setMinimumHeight(250)
        self.pushModelFeatures = QPushButton('Match Features')
        self.pushModelFeatures.clicked.connect(self.check_model_features)

        v_layout_features = QVBoxLayout()
        v_layout_features.addWidget(self.pushModelFeatures)
        v_layout_features.addWidget(self.listModelFeatures)
        self.groupModelFeatures.setLayout(v_layout_features)

        # Horizontal layout for Algorithm and Features
        hLayoutTabPredict = QHBoxLayout()
        hLayoutTabPredict.addWidget(self.groupAlgoParam)
        hLayoutTabPredict.addWidget(self.groupModelFeatures)

        # Vertical layout for prediction tab
        self.vLayoutTabPredict = QVBoxLayout()
        self.vLayoutTabPredict.addWidget(self.groupModel)
        self.vLayoutTabPredict.addLayout(hLayoutTabPredict)

        self.tabPredict.setLayout(self.vLayoutTabPredict)

    def get_model(self):
        self.statusBar.showMessage("Select model...", 3000)
        filename = QFileDialog.getOpenFileName(self, 'Select model file',
                                               '', "model files (*.model);;")

        if filename[0] != '':
            if self.pushLocal.isChecked():
                self.lineModelFile.setText(os.path.normpath(filename[0]))

            self.open_model()

    def open_model(self):
        """
        Open the model in self.lineModelFile and write all data in prediction tab.
        """
        # Model reset
        self.model_features = list()
        self.labelModelName.clear()
        self.labelModelScaler.clear()
        self.labelModelPCA.clear()
        self.scrollModelParam.setWidget(QLabel(''))
        self.scrollModelParam.setMinimumHeight(250)
        self.listModelFeatures.clear()

        # Clear feature selection from input file
        self.reset_selection_features()

        # Check the extension of the given file
        model_path = os.path.normpath(self.lineModelFile.text())
        model_root_ext = os.path.splitext(model_path)
        if model_root_ext[1] == '.model':

            # Check if file exist
            try:
                loaded_model = joblib.load(model_path)
            except FileNotFoundError:
                self.statusBar.showMessage("No such model file !", 3000)
            except PermissionError:
                self.statusBar.showMessage("Permission Error !", 3000)
            else:

                # Retrieve algorithm, model
                algorithm = loaded_model['algorithm']
                model = loaded_model['model']

                # Check if model created by GridSearchCV or Pipeline
                if isinstance(model, GridSearchCV):
                    model = model.best_estimator_
                elif isinstance(model, Pipeline):
                    pass
                else:
                    self.statusBar.showMessage('Model load failed! Model must be GridSearchCV or Pipeline!')
                    error_box('Model to load must be GridSearchCV or Pipeline!',
                              title='Error: Model load failed!')

                # Scaler
                scaler = model['scaler']

                # PCA
                try:
                    if model['pca']:
                        pca = model['pca'].get_params()['n_components']
                        pca = str(pca) + ' components'
                    else:
                        pca = 'No PCA applied'
                except KeyError:
                    pca = 'No PCA applied'

                # Parameters
                algo_parameters = str()
                dict_algo_param = model['classifier'].get_params()
                for key in dict_algo_param:
                    algo_parameters += str(key) + ': ' + str(dict_algo_param[key]) + '\n'
                label_model_param = QLabel(algo_parameters)

                # Retrieve features used in model
                self.model_features = loaded_model['feature_names']
                self.listModelFeatures.addItems(self.model_features)

                # Update the data of the loaded model
                self.labelModelName.setText(str(algorithm))
                self.labelModelScaler.setText(str(scaler))
                self.labelModelPCA.setText(str(pca))
                self.scrollModelParam.setWidget(label_model_param)

        else:
            self.statusBar.showMessage("Invalid model file !", 3000)

    def check_model_features(self):
        """
        Check if all features in the model are in the input file.
        """
        # Reset the self.predict_features
        self.predict_features = False  # Bool to lock prediction if a feature is missing

        # Try if the list of model feature is defined
        try:
            self.model_features
        except AttributeError:
            warning_box("No model feature found!\nPlease, open a valid model.",
                        "No Feature Found")
        else:
            if self.max_feat_count > 0:
                # Clear feature selection
                self.reset_selection_features()

                missing_features = list()
                for m_feature in self.model_features:
                    # Qt.MatchExactly doesn't work for 'space' and '_'
                    standard_feature = self.listStandardLAS.findItems(m_feature, Qt.MatchExactly)
                    extra_feature = self.listExtraFeatures.findItems(m_feature, Qt.MatchExactly)

                    # Coordinates X, Y, Z
                    if m_feature == 'X':
                        self.checkAdvancedFeat.setChecked(True)
                        self.checkX.setChecked(True)
                    elif m_feature == 'Y':
                        self.checkAdvancedFeat.setChecked(True)
                        self.checkY.setChecked(True)
                    elif m_feature == 'Z':
                        self.checkAdvancedFeat.setChecked(True)
                        self.checkZ.setChecked(True)

                    # Standard features
                    elif len(standard_feature) > 0:
                        self.checkAdvancedFeat.setChecked(True)
                        row = self.listStandardLAS.row(standard_feature[0])
                        self.listStandardLAS.item(row).setSelected(True)

                    # Extra features
                    elif len(extra_feature) > 0:
                        row = self.listExtraFeatures.row(extra_feature[0])
                        self.listExtraFeatures.item(row).setSelected(True)

                    # Missing features
                    else:
                        missing_features.append(m_feature)

                if missing_features:
                    self.predict_features = False
                    error_box("One or several features are missing in input file:\n"
                              "{}".format(str(missing_features)), "Missing Features")
                else:
                    self.predict_features = True
                    self.statusBar.showMessage("All model features found in input file!",
                                               3000)

            else:
                self.predict_features = False
                warning_box("Features from input file not found!\n"
                            "Make sure a valid input file is opened properly.",
                            "No Feature Found")

    # Tab of segmentation
    def tabui_segment(self):
        # Group Segmentation
        self.groupSegment = QGroupBox("Segmentation Parameters")

        # Label: Target field exist ?
        self.SeglabelTarget = QLabel()
        self.SeglabelTarget.setWordWrap(True)
        self.SeglabelTarget.setToolTip("'Target' field must be discarded for segmentation.\n"
                                       "Otherwise, the segmentation may be based on this field.")

        # Set the scaler
        self.SegcomboScaler = QComboBox()
        self.SegcomboScaler.addItems(self.scalerNames)
        self.SegcomboScaler.setCurrentText("Standard")
        self.SegcomboScaler.setToolTip("Set the method to scale the data.")
        self.SegcomboScaler.setEnabled(False)

        # Set the Principal Component Analysis
        self.SegspinPCA = QSpinBox()
        self.SegspinPCA.setMinimum(0)
        self.SegspinPCA.setMaximum(9999)
        self.SegspinPCA.setValue(0)
        self.SegspinPCA.setToolTip("Set the Principal Component Analysis\n"
                                   "and the number of principal components.")
        self.SegspinPCA.setEnabled(False)

        # Fill the layout for Data parameters of the semgentation
        form_segment = QFormLayout()
        form_segment.addRow("Target field:", self.SeglabelTarget)
        form_segment.addRow("Scaler:", self.SegcomboScaler)
        form_segment.addRow("PCA:", self.SegspinPCA)

        self.groupSegment.setLayout(form_segment)
        self.groupSegment.setEnabled(False)
        self.groupSegment.setToolTip("Not active yet!")

        # Cluster algorithms
        # self.groupCluster = QGroupBox("Cluster Algorithms")
        self.groupCluster = QGroupBox("K-means Algorithm")

        # random_state
        self.KMspinRandomState = QSpinBox()
        self.KMspinRandomState.setMinimum(0)
        self.KMspinRandomState.setMaximum(2147483647)  # 2^31 - 1
        self.KMspinRandomState.setValue(0)
        self.KMspinRandomState.setToolTip("Controls the random generation of centroids.")
        self.KMpushRandomSeed = QPushButton("New Seed")
        self.KMpushRandomSeed.clicked.connect(lambda: new_seed(self.KMspinRandomState))
        h_layout_random = QHBoxLayout()
        h_layout_random.addWidget(self.KMspinRandomState)
        h_layout_random.addWidget(self.KMpushRandomSeed)

        # n_clusters
        self.KMspinNClusters = QSpinBox()
        self.KMspinNClusters.setMinimum(2)
        self.KMspinNClusters.setMaximum(9999)
        self.KMspinNClusters.setValue(8)
        self.KMspinNClusters.setToolTip("The number of clusters to form as well\n"
                                        "as the number of centroids to generate.")

        # init
        self.KMinit = ["k-means++", "random"]
        self.KMcomboInit = QComboBox()
        self.KMcomboInit.addItems(self.KMinit)
        self.KMcomboInit.setCurrentIndex(self.KMinit.index("k-means++"))
        self.KMcomboInit.setToolTip("Method for initialization.")

        # n_init
        self.KMspinNInit = QSpinBox()
        self.KMspinNInit.setMinimum(1)
        self.KMspinNInit.setMaximum(9999)
        self.KMspinNInit.setValue(10)
        self.KMspinNInit.setToolTip("Number of time the k-means algorithm will be\n"
                                    "run with different centroid seeds. The final\n"
                                    "results will be the best output of n_init\n"
                                    "consecutive runs in terms of inertia.")

        # max_iter
        self.KMspinMaxIter = QSpinBox()
        self.KMspinMaxIter.setMinimum(1)
        self.KMspinMaxIter.setMaximum(99999)
        self.KMspinMaxIter.setValue(300)
        self.KMspinMaxIter.setToolTip("Maximum number of iterations of the k-means\n"
                                      "algorithm for a single run.")

        # tol
        self.KMspinTol = QDoubleSpinBox()
        self.KMspinTol.setDecimals(8)
        self.KMspinTol.setMinimum(0)
        self.KMspinTol.setMaximum(9999)
        self.KMspinTol.setValue(0.0001)
        self.KMspinTol.setToolTip("Relative tolerance with regards to Frobenius norm\n"
                                  "of the difference in the cluster centers of two\n"
                                  "consecutive iterations to declare convergence.")

        # algorithm
        self.KMalgorithm = ["lloyd", "elkan"]
        self.KMcomboAlgorithm = QComboBox()
        self.KMcomboAlgorithm.addItems(self.KMalgorithm)
        self.KMcomboAlgorithm.setCurrentIndex(self.KMalgorithm.index("lloyd"))
        self.KMcomboAlgorithm.setToolTip("K-means algorithm to use.")

        # form layout for cluster parameters
        form_layout = QFormLayout()
        form_layout.setLabelAlignment(Qt.AlignRight)
        form_layout.addRow("random_state:", h_layout_random)
        form_layout.addRow("n_clusters:", self.KMspinNClusters)
        form_layout.addRow("init:", self.KMcomboInit)
        form_layout.addRow("n_init:", self.KMspinNInit)
        form_layout.addRow("max_iter:", self.KMspinMaxIter)
        form_layout.addRow("tol:", self.KMspinTol)
        form_layout.addRow("algorithm:", self.KMcomboAlgorithm)

        self.groupCluster.setLayout(form_layout)

        layout = QVBoxLayout()
        layout.addWidget(self.groupSegment)
        layout.addWidget(self.groupCluster)

        self.tabSegment.setLayout(layout)

    def tab_modes_action(self, tab):
        if tab == 0:  # For Training tab
            self.buttonRunTrain.setVisible(True)
            self.buttonRunPredict.setVisible(False)
            self.buttonRunSegment.setVisible(False)
        elif tab == 1:  # For Prediction tab
            self.buttonRunTrain.setVisible(False)
            self.buttonRunPredict.setVisible(True)
            self.buttonRunSegment.setVisible(False)
        elif tab == 2:  # For Segmentation tab
            self.buttonRunTrain.setVisible(False)
            self.buttonRunPredict.setVisible(False)
            self.buttonRunSegment.setVisible(True)
        else:
            raise IndexError("Returning selected tab does not exist!")

    # Feature selection
    def feature_part(self):
        """
        Give the central part of the GUI
        """
        # Global Feature Group
        self.groupFeatures = QGroupBox("Features")

        # Fill NaN value
        self.fillnanMethods = ['median', 'mean', 'float']
        self.comboFillnan = QComboBox()
        self.comboFillnan.addItems(self.fillnanMethods)
        self.comboFillnan.setCurrentText('median')
        self.comboFillnan.setToolTip("Set the method to repalce NaN values of features.")
        self.comboFillnan.currentIndexChanged.connect(self.enable_float_nan)

        self.spinFillnan = QDoubleSpinBox()
        self.spinFillnan.setDecimals(3)
        self.spinFillnan.setMinimum(-9999.999)
        self.spinFillnan.setMaximum(9999999.999)
        self.spinFillnan.setValue(-1.)
        self.spinFillnan.setToolTip("Set the default value to replace NaN values of features.")
        self.spinFillnan.setEnabled(False)
        self.groupFillnan = QGroupBox("NaN values")
        h_layout_fillnan = QHBoxLayout()
        h_layout_fillnan.addWidget(self.comboFillnan)
        h_layout_fillnan.addWidget(self.spinFillnan)
        self.groupFillnan.setLayout(h_layout_fillnan)

        # Advanced features
        self.checkAdvancedFeat = QCheckBox("Enable advanced features")
        self.checkAdvancedFeat.stateChanged.connect(self.enable_advanced_features)
        self.checkAdvancedFeat.stateChanged.connect(self.number_selected_features)
        self.groupAdvancedFeat = QGroupBox("Advanced Features")

        # Coordinate fields
        self.groupCoordinates = QGroupBox("Coordinates")
        self.checkX = QCheckBox("X")
        self.checkX.setToolTip("Use X field as feature for training.")
        self.checkX.stateChanged.connect(self.number_selected_features)
        self.checkY = QCheckBox("Y")
        self.checkY.setToolTip("Use Y field as feature for training.")
        self.checkY.stateChanged.connect(self.number_selected_features)
        self.checkZ = QCheckBox("Z")
        self.checkZ.setToolTip("Use Z field as feature for training.")
        self.checkZ.stateChanged.connect(self.number_selected_features)
        self.hLayoutCoordinates = QHBoxLayout()
        self.hLayoutCoordinates.addWidget(self.checkX)
        self.hLayoutCoordinates.addWidget(self.checkY)
        self.hLayoutCoordinates.addWidget(self.checkZ)
        self.groupCoordinates.setLayout(self.hLayoutCoordinates)

        # List of standard field of LAS
        self.groupStandardLAS = QGroupBox("Standard LAS fields")
        self.labelStandardLAS = QLabel("\n\n\n\n"
                                       "(press Ctrl for\n"
                                       "multiple selection)")
        self.labelStandardLAS.setAlignment(Qt.AlignLeft | Qt.AlignTop)
        self.listStandardLAS = QListWidget()
        self.listStandardLAS.setSelectionMode(QAbstractItemView.ExtendedSelection)
        self.listStandardLAS.setSortingEnabled(False)
        self.listStandardLAS.itemSelectionChanged.connect(self.number_selected_features)
        v_standard_las = QVBoxLayout()
        v_standard_las.addWidget(self.listStandardLAS)
        self.groupStandardLAS.setLayout(v_standard_las)

        # List of features
        self.groupExtraFeatures = QGroupBox("Extra Features")

        self.labelFeatures = QLabel("(press Ctrl for multiple selection)")
        self.labelFeatures.setWordWrap(True)
        self.listExtraFeatures = QListWidget()
        self.listExtraFeatures.setSelectionMode(QAbstractItemView.ExtendedSelection)
        self.listExtraFeatures.setSortingEnabled(True)
        self.listExtraFeatures.itemSelectionChanged.connect(self.number_selected_features)

        v_extra_features = QVBoxLayout()
        v_extra_features.addWidget(self.listExtraFeatures)
        v_extra_features.addWidget(self.labelFeatures)
        self.groupExtraFeatures.setLayout(v_extra_features)

        # Number of selected features
        self.labelNbrSelFeatures = QLabel()
        self.number_selected_features()
        self.pushResetSelection = QPushButton("Reset Selection")
        self.pushResetSelection.clicked.connect(self.reset_selection_features)

        # Fill the feature groupBox with layout
        self.vLayoutCentral = QVBoxLayout()
        self.vLayoutCentral.addWidget(self.groupFillnan)
        self.vLayoutCentral.addWidget(self.checkAdvancedFeat)
        self.vLayoutCentral.addWidget(self.groupCoordinates)
        self.vLayoutCentral.addWidget(self.groupStandardLAS)
        self.vLayoutCentral.setStretchFactor(self.groupStandardLAS, 1)
        self.vLayoutCentral.addWidget(self.groupExtraFeatures)
        self.vLayoutCentral.setStretchFactor(self.groupExtraFeatures, 4)
        self.vLayoutCentral.addWidget(self.pushResetSelection)
        self.vLayoutCentral.addWidget(self.labelNbrSelFeatures)


        # Fill Feature group
        self.groupFeatures.setLayout(self.vLayoutCentral)

    def enable_float_nan(self):
        if self.comboFillnan.currentText() == 'float':
            self.spinFillnan.setEnabled(True)
        else:
            self.spinFillnan.setEnabled(False)
    
    def enable_advanced_features(self):
        if self.checkAdvancedFeat.isChecked():
            self.groupCoordinates.setVisible(True)
            self.groupCoordinates.setEnabled(True)
            if self.file_type == 'LAS':
                self.groupStandardLAS.setEnabled(True)
                self.groupStandardLAS.setVisible(True)
            else:
                self.groupStandardLAS.setVisible(False)
                self.groupStandardLAS.setEnabled(False)
        else:
            self.groupCoordinates.setVisible(False)
            self.groupCoordinates.setEnabled(False)
            self.groupStandardLAS.setVisible(False)
            self.groupStandardLAS.setEnabled(False)

        self.number_selected_features()

    def number_selected_features(self):
        self.max_feat_count = 0
        self.sel_feat_count = 0

        # Coordinate Features
        if self.checkAdvancedFeat.isChecked():
            if self.checkX.isEnabled():
                self.max_feat_count += 1
                if self.checkX.isChecked():
                    self.sel_feat_count += 1
            if self.checkY.isEnabled():
                self.max_feat_count += 1
                if self.checkY.isChecked():
                    self.sel_feat_count += 1
            if self.checkZ.isEnabled():
                self.max_feat_count += 1
                if self.checkZ.isChecked():
                    self.sel_feat_count += 1

        if self.listStandardLAS is not None and self.groupStandardLAS.isEnabled():
            self.max_feat_count += self.listStandardLAS.count()
            self.sel_feat_count += len(self.listStandardLAS.selectedItems())

        if self.listExtraFeatures is not None:
            self.max_feat_count += self.listExtraFeatures.count()
            self.sel_feat_count += len(self.listExtraFeatures.selectedItems())

        self.labelNbrSelFeatures.setText("Number of selected features: {} / {}".format(
            self.sel_feat_count, self.max_feat_count))

    def reset_selection_features(self):
        """
        Deselect all selected features.
        """
        self.checkX.setChecked(False)
        self.checkY.setChecked(False)
        self.checkZ.setChecked(False)
        self.listStandardLAS.clearSelection()
        self.listExtraFeatures.clearSelection()

    # Configuration for train, prediction and segmentation
    def set_selected_features(self, feature_names):
        """
        Set the selected features in the GUI according the given list.
        :param feature_names: List of the selected features.
        """
        # Loop throught all selected features
        for feature in feature_names:
            # Set the coordinate feature
            if feature == 'X':
                self.checkAdvancedFeat.setChecked(True)
                self.checkX.setChecked(True)
            if feature == 'Y':
                self.checkAdvancedFeat.setChecked(True)
                self.checkY.setChecked(True)
            if feature == 'Z':
                self.checkAdvancedFeat.setChecked(True)
                self.checkZ.setChecked(True)

            # Set the standard LAS features
            if self.file_type == 'LAS':
                standard_item = self.listStandardLAS.findItems(feature, Qt.MatchExactly)
                if len(standard_item) > 0:
                    row = self.listStandardLAS.row(standard_item[0])
                    self.listStandardLAS.item(row).setSelected(True)

            item = self.listExtraFeatures.findItems(feature, Qt.MatchExactly)
            if len(item) > 0:
                row = self.listExtraFeatures.row(item[0])
                self.listExtraFeatures.item(row).setSelected(True)

    def open_config(self):
        """
        Open configuration JSON file and set all saved parameters.
        """
        # Get config filename
        self.statusBar.showMessage("Select config file...", 3000)
        filename = QFileDialog.getOpenFileName(self, 'Select config file',
                                               '', "JSON files (*.json)")

        if filename[0] != '':
            # Open config file and get data
            with open(filename[0], 'r') as config_file:
                config_dict = json.load(config_file)

            # Update point cloud parameters
            if config_dict['local_compute']:
                self.pushLocal.setChecked(True)
                self.display_stack_local()
                self.lineLocalFile.setText(config_dict['input_file'])
                self.open_file()
                self.lineLocalFolder.setText(config_dict['output_folder'])
            else:
                self.pushServer.setChecked(True)
                self.display_stack_server()
                self.lineFile.setText(config_dict['local_input'])
                self.open_file()
                self.lineServerFile.setText(config_dict['input_file'])
                self.lineServerFolder.setText(config_dict['output_folder'])

            # Get the fillnan method
            if config_dict['fillnan']:
                if isinstance(config_dict['fillnan'], float):
                    self.comboFillnan.setCurrentText('float')
                    self.spinFillnan.setValue(config_dict['fillnan'])
                else:
                    try:
                        self.comboFillnan.setCurrentText(config_dict['fillnan'])
                    except ValueError as ve:
                        self.comboFillnan.setCurrentText('median')

        # Save fillnan value
        if self.comboFillnan.currentText() == 'float':
            self.train_config['fillnan'] = self.spinFillnan.value()
        else:
            self.train_config['fillnan'] = self.comboFillnan.currentText()



            # Config version and mode
            try:
                self.config_v_m = config_dict['version']
            except KeyError:
                error_box("Version of config file is not compatible!", "Incompatible config file")
            else:
                self.config_version = self.config_v_m.split('_')[0]
                self.config_mode = self.config_v_m.split('_')[-1]

                # Set the parameters according opened config file
                if self.config_mode == 'train':
                    self.open_train_config(config_dict)
                elif self.config_mode == 'predi':
                    self.open_predict_config(config_dict)
                elif self.config_mode == 'segme':
                    self.open_segment_config(config_dict)
                else:
                    error_box("No valid mode found on config file!", "No valid mode")

    def open_train_config(self, config_dict):
        """
        Open the configuration file for training.
        :param config_dict: The dictionnary from configuration file.
        """
        # Set sample size and train ratio
        self.spinSampleSize.setValue(config_dict['samples'])
        self.spinTrainRatio.setValue(config_dict['training_ratio'])

        # Set scaler, scorer, random_state and pca
        self.comboScaler.setCurrentIndex(self.scalerNames.index(config_dict['scaler']))
        self.comboScorer.setCurrentIndex(self.scorerNames.index(config_dict['scorer']))
        self.spinNJobCV.setValue(config_dict['n_jobs_cv'])
        self.spinRandomState.setValue(config_dict['random_state'])
        try:
            self.spinPCA.setValue(config_dict['pca'])
        except KeyError:
            self.spinPCA.setValue(0)

        # Update algorithm
        algorithm = config_dict['algorithm']

        # Check GridSearchCV
        if config_dict['grid_search']:
            self.checkGridSearchCV.setChecked(True)
            # Update algorithm parameters
            if algorithm == 'RandomForestClassifier':
                self.algo = 'rf'
                self.comboAlgorithms.setCurrentIndex(0)

                # Get algo parameter dict
                param_dict = config_dict['param_grid']

                # n_estimators
                self.RFgridlineEstimators.setText(list2str(param_dict['n_estimators']))

                # criterion
                criterions = param_dict['criterion']
                for criterion in criterions:
                    item = self.RFgridlistCriterion.findItems(criterion, Qt.MatchExactly)
                    if len(item) > 0:  # If criterion is present
                        row = self.RFgridlistCriterion.row(item[0])
                        self.RFgridlistCriterion.item(row).setSelected(True)

                # max_depth
                self.RFgridlineMaxDepth.setText(list2str(param_dict['max_depth']))

                # min_samples_split
                self.RFgridlineSamplesSplit.setText(list2str(param_dict['min_samples_split']))

                # min_samples_leaf
                self.RFgridlineSamplesLeaf.setText(list2str(param_dict['min_samples_leaf']))

                # min_weight_fraction_leaf
                self.RFgridlineWeightLeaf.setText(list2str(param_dict['min_weight_fraction_leaf']))

                # max_features
                max_features = param_dict['max_features']
                for method in max_features:
                    item = self.RFgridlistMaxFeatures.findItems(method, Qt.MatchExactly)
                    if len(item) > 0:  # If method is present
                        row = self.RFgridlistMaxFeatures.row(item[0])
                        self.RFgridlistMaxFeatures.item(row).setSelected(True)

                # n_jobs
                self.RFgridspinNJob.setValue(param_dict['n_jobs'])

                # random_state
                self.RFgridlineRandomState.setText(list2str(param_dict['random_state']))

            elif algorithm == 'GradientBoostingClassifier':
                self.algo = 'gb'
                self.comboAlgorithms.setCurrentIndex(1)

                # Get algo parameter dict
                param_dict = config_dict['param_grid']

                # loss
                loss = param_dict['loss']
                for method in loss:
                    item = self.GBgridlistLoss.findItems(method, Qt.MatchExactly)
                    if len(item) > 0:  # If method is present
                        row = self.GBgridlistLoss.row(item[0])
                        self.GBgridlistLoss.item(row).setSelected(True)

                # learning_rate
                self.GBgridlineLearningRate.setText(list2str(param_dict['learning_rate']))

                # n_estimators
                self.GBgridlineEstimators.setText(list2str(param_dict['n_estimators']))

                # subsample
                self.GBgridlineSubsample.setText(list2str(param_dict['subsample']))

                # criterion
                criterions = param_dict['criterion']
                for criterion in criterions:
                    item = self.GBgridlistCriterion.findItems(criterion, Qt.MatchExactly)
                    if len(item) > 0:  # If criterion is present
                        row = self.GBgridlistCriterion.row(item[0])
                        self.GBgridlistCriterion.item(row).setSelected(True)

                # min_samples_split
                self.GBgridlineSamplesSplit.setText(list2str(param_dict['min_samples_split']))

                # min_samples_leaf
                self.GBgridlineSamplesLeaf.setText(list2str(param_dict['min_samples_leaf']))

                # min_weight_fraction_leaf
                self.GBgridlineWeightLeaf.setText(list2str(param_dict['min_weight_fraction_leaf']))

                # max_depth
                self.GBgridlineMaxDepth.setText(list2str(param_dict['max_depth']))

                # random_state
                self.GBgridlineRandomState.setText(list2str(param_dict['random_state']))

                # max_features
                max_features = param_dict['max_features']
                for method in max_features:
                    item = self.GBgridlistMaxFeatures.findItems(method, Qt.MatchExactly)
                    if len(item) > 0:  # If method is present
                        row = self.GBgridlistMaxFeatures.row(item[0])
                        self.GBgridlistMaxFeatures.item(row).setSelected(True)

            elif algorithm == 'MLPClassifier':
                self.algo = 'ann'
                self.comboAlgorithms.setCurrentIndex(2)

                # Get algo parameter dict
                param_dict = config_dict['param_grid']

                # hidden_layer_sizes
                self.NNgridlineHiddenLayers.setText(list2str(param_dict['hidden_layer_sizes'], join_c=''))

                # activation
                activations = param_dict['activation']
                for function in activations:
                    item = self.NNgridlistActivation.findItems(function, Qt.MatchExactly)
                    if len(item) > 0:  # If function is present
                        row = self.NNgridlistActivation.row(item[0])
                        self.NNgridlistActivation.item(row).setSelected(True)

                # solver
                solvers = param_dict['solver']
                for solver in solvers:
                    item = self.NNgridlistSolver.findItems(solver, Qt.MatchExactly)
                    if len(item) > 0:  # If solver is present
                        row = self.NNgridlistSolver.row(item[0])
                        self.NNgridlistSolver.item(row).setSelected(True)

                # alpha
                self.NNgridlineAlpha.setText(list2str(param_dict['alpha']))

                # batch_size
                if self.NNgridlineBatchSize.isEnabled():
                    self.NNgridlineBatchSize.setText(list2str(param_dict['batch_size']))

                # learning_rate
                if self.NNgridlistLearningRate.isEnabled():
                    learning_rates = param_dict['learning_rate']
                    for method in learning_rates:
                        item = self.NNgridlistLearningRate.findItems(method, Qt.MatchExactly)
                        if len(item) > 0:  # If method is present
                            row = self.NNgridlistLearningRate.row(item[0])
                            self.NNgridlistLearningRate.item(row).setSelected(True)

                # learning_rate_init
                if self.NNgridlineLearningRateInit.isEnabled():
                    self.NNgridlineLearningRateInit.setText(list2str(param_dict['learning_rate_init']))

                # power_t
                if self.NNgridlinePowerT.isEnabled():
                    self.NNgridlinePowerT.setText(list2str(param_dict['power_t']))

                # max_iter
                self.NNgridlineMaxIter.setText(list2str(param_dict['max_iter']))

                # shuffle
                if self.NNgridlistShuffle.isEnabled():
                    true_shuffle_list = param_dict['shuffle']
                    shuffle_list = list()  # Replace True by 'shuffle' and False by 'no shuffle'
                    for item in true_shuffle_list:
                        if item:
                            shuffle_list.append('shuffle')
                        if item is False:
                            shuffle_list.append('no shuffle')
                    if shuffle_list:
                        for shuffle in shuffle_list:
                            item = self.NNgridlistShuffle.findItems(shuffle, Qt.MatchExactly)
                            if len(item) > 0:  # If shuffle is present
                                row = self.NNgridlistShuffle.row(item[0])
                                self.NNgridlistShuffle.item(row).setSelected(True)

                # random_state
                self.NNgridlineRandomState.setText(list2str(param_dict['random_state']))

                # beta_1, beta_2 and epsilon
                if self.NNgridlineBeta_1.isEnabled():
                    self.NNgridlineBeta_1.setText(list2str(param_dict['beta_1']))

                if self.NNgridlineBeta_2.isEnabled():
                    self.NNgridlineBeta_2.setText(list2str(param_dict['beta_2']))

                if self.NNgridlineEpsilon.isEnabled():
                    self.NNgridlineEpsilon.setText(list2str(param_dict['epsilon']))

            else:
                self.statusBar.showMessage('Error: Unknown selected algorithm!',
                                           3000)

        else:
            self.checkGridSearchCV.setChecked(False)
            # Update algorithm parameters
            if algorithm == 'RandomForestClassifier':
                self.algo = 'rf'
                self.comboAlgorithms.setCurrentIndex(0)
                self.RFcheckImportance.setChecked(config_dict['png_features'])

                # Get algo parameter dict
                param_dict = config_dict['parameters']

                # n_estimators
                self.RFspinEstimators.setValue(param_dict['n_estimators'])
                # criterion
                self.RFcomboCriterion.setCurrentText(param_dict['criterion'])
                # max_depth
                if param_dict['max_depth'] is None:
                    self.RFspinMaxDepth.setValue(0)
                else:
                    self.RFspinMaxDepth.setValue(param_dict['max_depth'])
                # min_samples_split
                self.RFspinSamplesSplit.setValue(param_dict['min_samples_split'])
                # min_samples_leaf
                self.RFspinSamplesLeaf.setValue(param_dict['min_samples_leaf'])
                # min_weight_fraction_leaf
                self.RFspinWeightLeaf.setValue(param_dict['min_weight_fraction_leaf'])
                # max_features
                self.RFcomboMaxFeatures.setCurrentText(param_dict['max_features'])
                # n_jobs
                if param_dict['n_jobs'] is None:
                    self.RFspinNJob.setValue(0)
                else:
                    self.RFspinNJob.setValue(param_dict['n_jobs'])
                # random_state
                if param_dict['random_state'] is None:
                    self.RFspinRandomState.setValue(-1)
                else:
                    self.RFspinRandomState.setValue(param_dict['random_state'])

            elif algorithm == 'GradientBoostingClassifier':
                self.algo = 'gb'
                self.comboAlgorithms.setCurrentIndex(1)
                self.GBcheckImportance.setChecked(config_dict['png_features'])

                # Get algo parameter dict
                param_dict = config_dict['parameters']

                # loss
                self.GBcomboLoss.setCurrentText(param_dict['loss'])
                # learning_rate
                self.GBspinLearningRate.setValue(param_dict['learning_rate'])
                # n_estimators
                self.GBspinEstimators.setValue(param_dict['n_estimators'])
                # subsample
                self.GBspinSubsample.setValue(param_dict['subsample'])
                # criterion
                self.GBcomboCriterion.setCurrentText(param_dict['criterion'])
                # min_samples_split
                self.GBspinSamplesSplit.setValue(param_dict['min_samples_split'])
                # min_samples_leaf
                self.GBspinSamplesLeaf.setValue(param_dict['min_samples_leaf'])
                # min_weight_fraction_leaf
                self.GBspinWeightLeaf.setValue(param_dict['min_weight_fraction_leaf'])
                # max_depth
                if param_dict['max_depth'] is None:
                    self.GBspinMaxDepth.setValue(0)
                else:
                    self.GBspinMaxDepth.setValue(param_dict['max_depth'])
                # random_state
                if param_dict['random_state'] is None:
                    self.GBspinRandomState.setValue(-1)
                else:
                    self.GBspinRandomState.setValue(param_dict['random_state'])
                # max_features
                if param_dict['max_features'] is None:
                    self.GBcomboMaxFeatures.setCurrentText('None')
                else:
                    self.GBcomboMaxFeatures.setCurrentText(param_dict['max_features'])

            elif algorithm == 'MLPClassifier':
                self.algo = 'ann'
                self.comboAlgorithms.setCurrentIndex(2)

                # Get algo parameter dict
                param_dict = config_dict['parameters']

                # hidden_layer_sizes
                hidden_layers = [str(layer) for layer in param_dict['hidden_layer_sizes']]
                self.NNlineHiddenLayers.setText(','.join(hidden_layers))
                # activation
                self.NNcomboActivation.setCurrentText(param_dict['activation'])
                # solver
                self.NNcomboSolver.setCurrentText(param_dict['solver'])
                self.nn_solver_options()
                # alpha
                self.NNspinAlpha.setValue(param_dict['alpha'])
                # batch_size
                if self.NNspinBatchSize.isEnabled():
                    if param_dict['batch_size'] == 'auto':
                        self.NNspinBatchSize.setValue(-1)
                    else:
                        self.NNspinBatchSize.setValue(param_dict['batch_size'])
                # learning_rate
                if self.NNcomboLearningRate.isEnabled():
                    self.NNcomboLearningRate.setCurrentText(param_dict['learning_rate'])
                # learning_rate_init
                if self.NNspinLearningRateInit.isEnabled():
                    self.NNspinLearningRateInit.setValue(param_dict['learning_rate_init'])
                # power_t
                if self.NNspinPowerT.isEnabled():
                    self.NNspinPowerT.setValue(param_dict['power_t'])
                # max_iter
                self.NNspinMaxIter.setValue(param_dict['max_iter'])
                # shuffle
                if self.NNcheckShuffle.isEnabled():
                    self.NNcheckShuffle.setChecked(param_dict['shuffle'])
                # random_state
                if param_dict['random_state'] is None:
                    self.NNspinRandomState.setValue(-1)
                else:
                    self.NNspinRandomState.setValue(param_dict['random_state'])
                # beta_1, beta_2 and epsilon
                if self.NNspinBeta_1.isEnabled():
                    self.NNspinBeta_1.setValue(param_dict['beta_1'])
                if self.NNspinBeta_2.isEnabled():
                    self.NNspinBeta_2.setValue(param_dict['beta_2'])
                if self.NNspinEpsilon.isEnabled():
                    self.NNspinEpsilon.setValue(param_dict['epsilon'])

            else:
                self.statusBar.showMessage('Error: Unknown algorithm from config file!',
                                           3000)

        # Set the selected features
        feature_names = config_dict['feature_names']
        self.set_selected_features(feature_names)

        # Update the train_config dict of the application
        self.update_train_config()

        # Display train_tab
        self.tabModes.setCurrentIndex(0)

    def open_predict_config(self, config_dict):
        """
        Open the configuration file for prediction.
        :param config_dict: The dictionnary from configuration file.
        """
        # Get model
        if config_dict['local_compute']:
            self.lineModelFile.setText(config_dict['model'])
        else:
            self.lineModelFile.setText(config_dict['local_model'])
            self.lineServerModel.setText(config_dict['model'])

        # Update the predict_config of the application
        self.update_predict_config()

        # Display predict_tab
        self.tabModes.setCurrentIndex(1)

    def open_segment_config(self, config_dict):
        """
        Open the configuration file for segmentation.
        :param config_dict: The dictionnary from configuration file.
        """
        # Segementation parameters
        param_dict = config_dict['parameters']

        # random_state
        self.KMspinRandomState.setValue(param_dict['random_state'])

        # n_clusters
        self.KMspinNClusters.setValue(param_dict['n_clusters'])

        # init
        self.KMcomboInit.setCurrentText(param_dict['init'])

        # n_init
        self.KMspinNInit.setValue(param_dict['n_init'])

        # max_iter
        self.KMspinMaxIter.setValue(param_dict['max_iter'])

        # tol
        self.KMspinTol.setValue(param_dict['tol'])

        # algorithm
        self.KMcomboAlgorithm.setCurrentText(param_dict['algorithm'])

        # Set the selected features
        feature_names = config_dict['feature_names']
        self.set_selected_features(feature_names)

        # Update the semgent_config of the application
        self.update_segment_config()

        # Display segment_tab
        self.tabModes.setCurrentIndex(2)

    def get_selected_features(self):
        """
        Get the selected features and return them in list.
        :return: List of all selected features.
        """
        # Initialize the list of selected features
        selected_features = list()

        # Get the coordinates features
        if self.checkAdvancedFeat.isChecked():  # Add X, Y, Z
            if self.checkX.isEnabled() and self.checkX.isChecked():
                selected_features.append('X')
            if self.checkY.isEnabled() and self.checkY.isChecked():
                selected_features.append('Y')
            if self.checkZ.isEnabled() and self.checkZ.isChecked():
                selected_features.append('Z')

            # Get the features from standard LAS features
            for feature in self.listStandardLAS.selectedItems():  # Add Standard LAS features
                selected_features.append(feature.text())

        # Get features from Extra features
        for feature in self.listExtraFeatures.selectedItems():  # Add Extra features
            selected_features.append(feature.text())

        # Sort the selected features
        selected_features.sort()

        return selected_features

    def update_config(self):
        """
        Update the configuration of training, predictions or semgentation according the current tab.
        """
        if self.tabModes.currentIndex() == 0:
            self.update_train_config()
        elif self.tabModes.currentIndex() == 1:
            self.update_predict_config()
        elif self.tabModes.currentIndex() == 2:
            self.update_segment_config()
        else:
            raise IndexError("Returning selected tab does not exist!")

    def update_train_config(self):
        """
        Update the dictionary of the training configuration.
        """
        # Erase previous config
        self.train_config = dict()

        # Version and mode
        self.train_config['version'] = self.cLASpy_train_version

        # Save input file, output folder
        if self.pushLocal.isChecked():
            self.train_config['local_compute'] = True
            self.train_config['input_file'] = self.lineLocalFile.text()
            self.train_config['output_folder'] = self.lineLocalFolder.text()
        else:
            self.train_config['local_compute'] = False
            self.train_config['local_input'] = self.lineFile.text()
            self.train_config['input_file'] = self.lineServerFile.text()
            self.train_config['output_folder'] = self.lineServerFolder.text()

        # Save sample size and train ratio
        self.train_config['samples'] = self.spinSampleSize.value()
        self.train_config['training_ratio'] = self.spinTrainRatio.value()

        # Save scaler, scorer, n_job CV, random_state and pca
        self.train_config['scaler'] = self.comboScaler.currentText()
        self.train_config['scorer'] = self.comboScorer.currentText()
        self.train_config['n_jobs_cv'] = self.spinNJobCV.value()
        self.train_config['random_state'] = self.spinRandomState.value()
        if self.spinPCA.value() != 0:
            self.train_config['pca'] = self.spinPCA.value()

        # Get the selected algorithm and the parameters
        param_dict = dict()
        selected_algo = self.comboAlgorithms.currentText()

        # With GridSearchCV
        if self.checkGridSearchCV.isChecked():
            self.train_config['grid_search'] = True
            # if Random Forest (GridSearchCV)
            if selected_algo == "Random Forest":
                self.algo = 'rf'
                self.train_config['algorithm'] = 'RandomForestClassifier'
                self.train_config['png_features'] = False

                # n_estimators
                n_estimators_list = format_numberlist(self.RFgridlineEstimators.text(), as_type='list')
                if n_estimators_list:
                    param_dict['n_estimators'] = n_estimators_list

                # criterion
                criterion_list = [item.text() for item in self.RFgridlistCriterion.selectedItems()]
                if criterion_list:
                    param_dict['criterion'] = criterion_list

                # max_depth
                max_depth_list = format_numberlist(self.RFgridlineMaxDepth.text(), as_type='list')
                # Get the occurrences of '0' and remove it
                zeros = [value for value in max_depth_list if value == 0]
                [max_depth_list.remove(zero) for zero in zeros]
                if max_depth_list:
                    param_dict['max_depth'] = max_depth_list

                # min_samples_split
                samples_split_list = format_numberlist(self.RFgridlineSamplesSplit.text(), as_type='list')
                # Get values < 2
                inferior_2 = [value for value in samples_split_list if value < 2]
                [samples_split_list.remove(value) for value in inferior_2]
                if samples_split_list:
                    param_dict['min_samples_split'] = samples_split_list

                # min_samples_leaf
                samples_leaf_list = format_numberlist(self.RFgridlineSamplesLeaf.text(), as_type='list')
                # Get values < 1
                inferior_1 = [value for value in samples_leaf_list if value < 1]
                [samples_leaf_list.remove(value) for value in inferior_1]
                if samples_leaf_list:
                    param_dict['min_samples_leaf'] = samples_leaf_list

                # min_weight_fraction_leaf
                weight_leaf_list = format_floatlist(self.RFgridlineWeightLeaf.text(), as_type='list')
                if weight_leaf_list:
                    param_dict['min_weight_fraction_leaf'] = weight_leaf_list

                # max_features
                max_features_list = [item.text() for item in self.RFgridlistMaxFeatures.selectedItems()]
                if max_features_list:
                    param_dict['max_features'] = max_features_list

                # n_jobs
                n_jobs_list = format_numberlist(self.RFgridlineNJob.text(), as_type='list')
                n_jobs_list = [-1 if value == 0 else value for value in n_jobs_list]  # replace '0' by '-1'
                if n_jobs_list:
                    param_dict['n_jobs'] = n_jobs_list

                # random_state
                random_state_list = format_numberlist(self.RFgridlineRandomState.text(), as_type='list')
                # Get the occurrences of number < '0' and remove it
                zeros_random = [value for value in random_state_list if value < 0]
                [random_state_list.remove(value) for value in zeros_random]
                if random_state_list:
                    param_dict['random_state'] = random_state_list

            # if Gradient Boosting with GridSearchCV
            elif selected_algo == "Gradient Boosting":
                self.algo = 'gb'
                self.train_config['algorithm'] = 'GradientBoostingClassifier'
                self.train_config['png_features'] = False

                # loss
                loss_list = [item.text() for item in self.GBgridlistLoss.selectedItems()]
                if loss_list:
                    param_dict['loss'] = loss_list

                # learning_rate
                learning_rate_list = format_floatlist(self.GBgridlineLearningRate.text(), as_type='list')
                if learning_rate_list:
                    param_dict['learning_rate'] = learning_rate_list

                # n_estimators
                n_estimators_list = format_numberlist(self.GBgridlineEstimators.text(), as_type='list')
                if n_estimators_list:
                    param_dict['n_estimators'] = n_estimators_list

                # subsample
                subsample_list = format_floatlist(self.GBgridlineSubsample.text(), as_type='list')
                if subsample_list:
                    param_dict['subsample'] = subsample_list

                # criterion
                criterion_list = [item.text() for item in self.GBgridlistCriterion.selectedItems()]
                if criterion_list:
                    param_dict['criterion'] = criterion_list

                # min_samples_split
                min_samples_split_list = format_numberlist(self.GBgridlineSamplesSplit.text(), as_type='list')
                if min_samples_split_list:
                    param_dict['min_samples_split'] = min_samples_split_list

                # min_samples_leaf
                min_samples_leaf_list = format_numberlist(self.GBgridlineSamplesLeaf.text(), as_type='list')
                if min_samples_leaf_list:
                    param_dict['min_samples_leaf'] = min_samples_leaf_list

                # min_weight_fraction_leaf
                min_weight_leaf_list = format_floatlist(self.GBgridlineWeightLeaf.text(), as_type='list')
                if min_weight_leaf_list:
                    param_dict['min_weight_fraction_leaf'] = min_weight_leaf_list

                # max_depth
                max_depth_list = format_numberlist(self.GBgridlineMaxDepth.text(), as_type='list')
                # Get the occurrences of '0' and remove it
                zeros = [value for value in max_depth_list if value == 0]
                [max_depth_list.remove(zero) for zero in zeros]
                if max_depth_list:
                    param_dict['max_depth'] = max_depth_list

                # random_state
                random_state_list = format_numberlist(self.GBgridlineRandomState.text(), as_type='list')
                # Get the occurrences of number < '0' and remove it
                zeros_random = [value for value in random_state_list if value < 0]
                [random_state_list.remove(value) for value in zeros_random]
                if random_state_list:
                    param_dict['random_state'] = random_state_list

                # max_features
                max_features_list = [item.text() for item in self.GBgridlistMaxFeatures.selectedItems()]
                if max_features_list:
                    param_dict['max_features'] = max_features_list

            # if Neural Network with GridSearchCV
            elif selected_algo == "Neural Network":
                self.algo = 'ann'
                self.train_config['algorithm'] = 'MLPClassifier'
                self.train_config['png_features'] = False

                # hidden_layer_sizes
                hidden_layers_list = format_layerlist(self.NNgridlineHiddenLayers.text(), as_type='list')
                if hidden_layers_list:
                    param_dict['hidden_layer_sizes'] = hidden_layers_list
                else:
                    param_dict['hidden_layer_sizes'] = []

                # activation
                activation_list = [item.text() for item in self.NNgridlistActivation.selectedItems()]
                if activation_list:
                    param_dict['activation'] = activation_list

                # solver
                solver_list = [item.text() for item in self.NNgridlistSolver.selectedItems()]
                if solver_list:
                    param_dict['solver'] = solver_list

                # alpha
                alpha_list = format_floatlist(self.NNgridlineAlpha.text(), as_type='list')
                if alpha_list:
                    param_dict['alpha'] = alpha_list

                # batch_size
                if self.NNgridlineBatchSize.isEnabled():
                    batch_size_list = format_numberlist(self.NNgridlineBatchSize.text(), as_type='list')
                    if batch_size_list:
                        param_dict['batch_size'] = batch_size_list

                # learning_rate
                if self.NNgridlistLearningRate.isEnabled():
                    learning_rate_list = [item.text() for item in self.NNgridlistLearningRate.selectedItems()]
                    if learning_rate_list:
                        param_dict['learning_rate'] = learning_rate_list

                # learning_rate_init
                if self.NNgridlineLearningRateInit.isEnabled():
                    learning_init_list = format_floatlist(self.NNgridlineLearningRateInit.text(), as_type='list')
                    if learning_init_list:
                        param_dict['learning_rate_init'] = learning_init_list

                # power_t
                if self.NNgridlinePowerT.isEnabled():
                    power_t_list = format_floatlist(self.NNgridlinePowerT.text(), as_type='list')
                    if power_t_list:
                        param_dict['power_t'] = power_t_list

                # max_iter
                max_iter_list = format_numberlist(self.NNgridlineMaxIter.text(), as_type='list')
                if max_iter_list:
                    param_dict['max_iter'] = max_iter_list

                # shuffle
                if self.NNgridlistShuffle.isEnabled():
                    shuffle_list = [item.text() for item in self.NNgridlistShuffle.selectedItems()]
                    true_shuffle_list = list()  # Only True or/and False accepted
                    for item in shuffle_list:
                        if item == 'shuffle':
                            true_shuffle_list.append(True)
                        if item == 'no shuffle':
                            true_shuffle_list.append(False)
                    if true_shuffle_list:
                        param_dict['shuffle'] = true_shuffle_list

                # random_state
                random_state_list = format_numberlist(self.NNgridlineRandomState.text(), as_type='list')
                # Get the occurrences of number < '0' and remove it
                zeros_random = [value for value in random_state_list if value < 0]
                [random_state_list.remove(value) for value in zeros_random]
                if random_state_list:
                    param_dict['random_state'] = random_state_list

                # beta_1, beta_2 and epsilon
                if self.NNgridlineBeta_1.isEnabled():
                    beta_1_list = format_floatlist(self.NNgridlineBeta_1.text(), as_type='list')
                    if beta_1_list:
                        param_dict['beta_1'] = beta_1_list

                if self.NNgridlineBeta_2.isEnabled():
                    beta_2_list = format_floatlist(self.NNgridlineBeta_2.text(), as_type='list')
                    if beta_2_list:
                        param_dict['beta_2'] = beta_2_list

                if self.NNgridlineEpsilon.isEnabled():
                    epsilon_list = format_floatlist(self.NNgridlineEpsilon.text(), as_type='list')
                    if epsilon_list:
                        param_dict['epsilon'] = epsilon_list

            # if anything else
            else:
                self.statusBar.showMessage('Error: Unknown selected algorithm!',
                                           3000)

        # Without GridSearchCV
        else:
            self.train_config['grid_search'] = False
            # if Random Forest
            if selected_algo == "Random Forest":
                self.algo = 'rf'
                self.train_config['algorithm'] = 'RandomForestClassifier'
                self.train_config['png_features'] = self.RFcheckImportance.isChecked()

                # n_estimators
                param_dict['n_estimators'] = self.RFspinEstimators.value()
                # criterion
                param_dict['criterion'] = self.RFcomboCriterion.currentText()
                # max_depth
                if self.RFspinMaxDepth.value() == 0:
                    param_dict['max_depth'] = None
                else:
                    param_dict['max_depth'] = self.RFspinMaxDepth.value()
                # min_samples_split
                param_dict['min_samples_split'] = self.RFspinSamplesSplit.value()
                # min_samples_leaf
                param_dict['min_samples_leaf'] = self.RFspinSamplesLeaf.value()
                # min_weight_fraction_leaf
                param_dict['min_weight_fraction_leaf'] = self.RFspinWeightLeaf.value()
                # max_features
                param_dict['max_features'] = self.RFcomboMaxFeatures.currentText()
                # n_jobs
                if self.RFspinNJob.value() == 0:
                    param_dict['n_jobs'] = None
                else:
                    param_dict['n_jobs'] = self.RFspinNJob.value()
                # random_state
                if self.RFspinRandomState.value() == -1:
                    param_dict['random_state'] = None
                else:
                    param_dict['random_state'] = self.RFspinRandomState.value()

            # if Gradient Boosting
            elif selected_algo == "Gradient Boosting":
                self.algo = 'gb'
                self.train_config['algorithm'] = 'GradientBoostingClassifier'
                self.train_config['png_features'] = self.GBcheckImportance.isChecked()

                # loss
                param_dict['loss'] = self.GBcomboLoss.currentText()
                # learning_rate
                param_dict['learning_rate'] = self.GBspinLearningRate.value()
                # n_estimators
                param_dict['n_estimators'] = self.GBspinEstimators.value()
                # subsample
                param_dict['subsample'] = self.GBspinSubsample.value()
                # criterion
                param_dict['criterion'] = self.GBcomboCriterion.currentText()
                # min_samples_split
                param_dict['min_samples_split'] = self.GBspinSamplesSplit.value()
                # min_samples_leaf
                param_dict['min_samples_leaf'] = self.GBspinSamplesLeaf.value()
                # min_weight_fraction_leaf
                param_dict['min_weight_fraction_leaf'] = self.GBspinWeightLeaf.value()
                # max_depth
                if self.GBspinMaxDepth.value() == 0:
                    param_dict['max_depth'] = None
                else:
                    param_dict['max_depth'] = self.GBspinMaxDepth.value()
                # random_state
                if self.GBspinRandomState.value() == -1:
                    param_dict['random_state'] = None
                else:
                    param_dict['random_state'] = self.GBspinRandomState.value()
                # max_features
                if self.GBcomboMaxFeatures.currentText() == 'None':
                    param_dict['max_features'] = None
                else:
                    param_dict['max_features'] = self.GBcomboMaxFeatures.currentText()

            # if Neural Network
            elif selected_algo == "Neural Network":
                self.algo = 'ann'
                self.train_config['algorithm'] = 'MLPClassifier'
                self.train_config['png_features'] = False

                # hidden_layer_sizes
                hidden_layers = self.NNlineHiddenLayers.text().replace(' ', '')
                if hidden_layers == '':
                    param_dict['hidden_layer_sizes'] = [25, 50, 25]
                else:
                    param_dict['hidden_layer_sizes'] = [int(layer) for layer in hidden_layers.split(',')]
                # activation
                param_dict['activation'] = self.NNcomboActivation.currentText()
                # solver
                param_dict['solver'] = self.NNcomboSolver.currentText()
                # alpha
                param_dict['alpha'] = self.NNspinAlpha.value()
                # batch_size
                if self.NNspinBatchSize.isEnabled():
                    if self.NNspinBatchSize.value() == -1:
                        param_dict['batch_size'] = 'auto'
                    else:
                        param_dict['batch_size'] = self.NNspinBatchSize.value()
                # learning_rate
                if self.NNcomboLearningRate.isEnabled():
                    param_dict['learning_rate'] = self.NNcomboLearningRate.currentText()
                # learning_rate_init
                if self.NNspinLearningRateInit.isEnabled():
                    param_dict['learning_rate_init'] = self.NNspinLearningRateInit.value()
                # power_t
                if self.NNspinPowerT.isEnabled():
                    param_dict['power_t'] = self.NNspinPowerT.value()
                # max_iter
                param_dict['max_iter'] = self.NNspinMaxIter.value()
                # shuffle
                if self.NNcheckShuffle.isEnabled():
                    param_dict['shuffle'] = self.NNcheckShuffle.isChecked()
                # random_state
                if self.NNspinRandomState.value() == -1:
                    param_dict['random_state'] = None
                else:
                    param_dict['random_state'] = self.NNspinRandomState.value()
                # beta_1, beta_2 and epsilon
                if self.NNspinBeta_1.isEnabled():
                    param_dict['beta_1'] = self.NNspinBeta_1.value()
                if self.NNspinBeta_2.isEnabled():
                    param_dict['beta_2'] = self.NNspinBeta_2.value()
                if self.NNspinEpsilon.isEnabled():
                    param_dict['epsilon'] = self.NNspinEpsilon.value()

            # if anything else
            else:
                self.statusBar.showMessage('Error: Unknown selected algorithm!',
                                           3000)

        # Save classifier parameters with GridSearchCV or not
        if self.train_config['grid_search']:
            self.train_config['param_grid'] = param_dict
            try:
                self.train_config.pop('parameters')  # Remove 'parameters'
            except KeyError:
                pass
        else:
            self.train_config['parameters'] = param_dict
            try:
                self.train_config.pop('param_grid')  # Remove 'param_grid'
            except KeyError:
                pass

        # Get the current selected features
        self.selectedFeatures = self.get_selected_features()
        self.train_config['feature_names'] = self.selectedFeatures

        # Save fillnan value
        if self.comboFillnan.currentText() == 'float':
            self.train_config['fillnan'] = self.spinFillnan.value()
        else:
            self.train_config['fillnan'] = self.comboFillnan.currentText()

    def update_predict_config(self):
        """
        Update the dictionary of the prediction configuration
        """
        # Erase previous config
        self.predict_config = dict()

        # Version and mode
        self.predict_config['version'] = self.cLASpy_predi_version

        # Save input file, output folder
        if self.pushLocal.isChecked():
            self.predict_config['local_compute'] = True
            self.predict_config['input_file'] = self.lineLocalFile.text()
            self.predict_config['output_folder'] = self.lineLocalFolder.text()
            self.predict_config['model'] = self.lineModelFile.text()
        else:
            self.predict_config['local_compute'] = False
            self.predict_config['local_input'] = self.lineFile.text()
            self.predict_config['input_file'] = self.lineServerFile.text()
            self.predict_config['output_folder'] = self.lineServerFolder.text()
            self.predict_config['local_model'] = self.lineModelFile.text()
            self.predict_config['model'] = self.lineServerModel.text()

        # Save fillnan value
        if self.comboFillnan.currentText() == 'float':
            self.predict_config['fillnan'] = self.spinFillnan.value()
        else:
            self.predict_config['fillnan'] = self.comboFillnan.currentText()

    def update_segment_config(self):
        """
        Update the dictionary of the segmentation configuration
        """
        # Erase previous config
        self.segment_config = dict()

        # Version and mode
        self.segment_config['version'] = self.cLASpy_segme_version

        # Save input file, output folder
        if self.pushLocal.isChecked():
            self.segment_config['local_compute'] = True
            self.segment_config['input_file'] = self.lineLocalFile.text()
            self.segment_config['output_folder'] = self.lineLocalFolder.text()
        else:
            self.segment_config['local_compute'] = False
            self.segment_config['local_input'] = self.lineFile.text()
            self.segment_config['input_file'] = self.lineServerFile.text()
            self.segment_config['output_folder'] = self.lineServerFolder.text()

        # Save scaler and PCA
        # self.segment_config['scaler'] = self.SegcomboScaler.currentText()
        # if self.SegspinPCA.value() != 0:
        #     self.segment_config['pca'] = self.SegspinPCA.value()

        # Save algorithm parameters
        param_dict = dict()

        # random_state
        param_dict['random_state'] = self.KMspinRandomState.value()

        # n_clusters
        param_dict['n_clusters'] = self.KMspinNClusters.value()

        # init
        param_dict['init'] = self.KMcomboInit.currentText()

        # n_init
        param_dict['n_init'] = self.KMspinNInit.value()

        # max_iter
        param_dict['max_iter'] = self.KMspinMaxIter.value()

        # tol
        param_dict['tol'] = self.KMspinTol.value()

        # algorithm
        param_dict['algorithm'] = self.KMcomboAlgorithm.currentText()

        # Save all parameters
        self.segment_config['parameters'] = param_dict

        # Get the selected features
        self.SegSelectedFeatures = self.get_selected_features()
        self.segment_config['feature_names'] = self.SegSelectedFeatures

        # Save fillnan value
        if self.comboFillnan.currentText() == 'float':
            self.segment_config['fillnan'] = self.spinFillnan.value()
        else:
            self.segment_config['fillnan'] = self.comboFillnan.currentText()

    def save_config(self):
        """
        Save the configuration of training, predictions or segmentation according the current tab.
        """
        if self.tabModes.currentIndex() == 0:
            self.save_train_config()
        elif self.tabModes.currentIndex() == 1:
            self.save_predict_config()
        elif self.tabModes.currentIndex() == 2:
            self.save_segment_config()
        else:
            raise IndexError("Returning selected tab does not exist!")

    def save_train_config(self):
        """
        Save the training configuration into a JSON file
        """
        self.update_config()

        # Check if features are selected
        if self.sel_feat_count > 0:
            # Save the JSON file
            self.statusBar.showMessage("Saving JSON config file...", 3000)
            json_file = QFileDialog.getSaveFileName(None, 'Save JSON config file',
                                                    '', "JSON files (*.json)")

            if json_file[0] != '':
                with open(json_file[0], 'w') as config_file:
                    json.dump(self.train_config, config_file, indent=4)
                    self.statusBar.showMessage("Config file for training saved: {}".format(json_file[0]),
                                               5000)
        else:
            warning_box("No feature field selected !\nPlease, select the features you need !",
                        "Missing features")

    def save_predict_config(self):
        """
        Save the prediction configuration into a JSON file.
        """
        self.update_config()

        # Save the JSON file
        self.statusBar.showMessage("Saving JSON config file...", 3000)
        json_file = QFileDialog.getSaveFileName(None, 'Save JSON config file',
                                                '', "JSON files (*.json)")

        if json_file[0] != '':
            with open(json_file[0], 'w') as config_file:
                json.dump(self.predict_config, config_file, indent=4)
                self.statusBar.showMessage("Config file for prediction saved: {}".format(json_file[0]),
                                           5000)

    def save_segment_config(self):
        """
        Save the segmentation configuration into a JSON file
        """
        self.update_config()

        # Check if features are selected
        if self.sel_feat_count > 0:
            # Save the JSON file
            self.statusBar.showMessage("Saving JSON config file...", 3000)
            json_file = QFileDialog.getSaveFileName(None, 'Save JSON config file',
                                                    '', "JSON files (*.json)")

            if json_file[0] != '':
                with open(json_file[0], 'w') as config_file:
                    json.dump(self.segment_config, config_file, indent=4)
                    self.statusBar.showMessage("Config file saved: {}".format(json_file[0]),
                                               5000)
        else:
            warning_box("No feature field selected !\nPlease, select the features you need !",
                        "No selected features")

    # Run part
    def run_train(self):
        # Update training configuration
        self.update_config()

        # Check if some features are selected
        if self.sel_feat_count <= 0:
            warning_box("No feature field selected!\nPlease select the features you need!",
                        "No features selected")
        else:
            # Save setting file
            temp_config = './temp_config.json'
            with open(temp_config, 'w') as config_file:
                json.dump(self.train_config, config_file, indent=4)
                self.statusBar.showMessage("Temp config file for training: {}".format(temp_config), 5000)

            # process command
            command = ["cLASpy_Run.py", temp_config]

            # Run new process with the config file to train
            if self.process is None:
                self.buttonRunTrain.setEnabled(False)
                self.buttonRunPredict.setEnabled(False)
                self.buttonRunSegment.setEnabled(False)
                self.process = QProcess()
                self.process.setProcessChannelMode(QProcess.MergedChannels)
                self.process.readyReadStandardError.connect(self.handle_stderr)
                self.process.stateChanged.connect(self.handle_state)
                self.process.finished.connect(self.process_finished)
                self.process.setProgram(sys.executable)
                self.process.setArguments(command)
                self.process.start()
                # print("ParentID: {}".format(os.getpid()))
                # print("ProcessID: {}".format(self.process.processId()))

    def run_predict(self):
        # Check if model and input file features match
        self.check_model_features()

        if self.predict_features:
            # Update predict configuration
            self.update_config()

            # Save config file
            temp_config = './temp_config.json'
            with open(temp_config, 'w') as config_file:
                json.dump(self.predict_config, config_file, indent=4)
                self.statusBar.showMessage("Temp config file for prediction: {}".format(temp_config), 5000)

            # Process command
            command = ["cLASpy_Run.py", temp_config]

            # Run new process with the config file to predict
            if self.process is None:
                self.buttonRunTrain.setEnabled(False)
                self.buttonRunPredict.setEnabled(False)
                self.buttonRunSegment.setEnabled(False)
                self.process = QProcess()
                self.process.setProcessChannelMode(QProcess.MergedChannels)
                self.process.readyReadStandardError.connect(self.handle_stderr)
                self.process.stateChanged.connect(self.handle_state)
                self.process.finished.connect(self.process_finished)
                self.process.setProgram(sys.executable)
                self.process.setArguments(command)
                self.process.start()
                # print("ParentID: {}".format(os.getpid()))
                # print("ProcessID: {}".format(self.process.processId()))

    def run_segment(self):
        # Update segmentation configuration
        self.update_config()

        # Check if some features are selected
        if self.sel_feat_count <= 0:
            warning_box("No feature field selected!\nPlease select the features you need!",
                        "No features selected")
        else:
            # Save setting file
            temp_config = './temp_config.json'
            with open(temp_config, 'w') as config_file:
                json.dump(self.segment_config, config_file, indent=4)
                self.statusBar.showMessage("Temp config file for segmentation: {}".format(temp_config), 5000)

            # process command
            command = ["cLASpy_Run.py", temp_config]

            # Run new process with the config file to train
            if self.process is None:
                self.buttonRunTrain.setEnabled(False)
                self.buttonRunPredict.setEnabled(False)
                self.buttonRunSegment.setEnabled(False)
                self.process = QProcess()
                self.process.setProcessChannelMode(QProcess.MergedChannels)
                self.process.readyReadStandardError.connect(self.handle_stderr)
                self.process.stateChanged.connect(self.handle_state)
                self.process.finished.connect(self.process_finished)
                self.process.setProgram(sys.executable)
                self.process.setArguments(command)
                self.process.start()
                # print("ParentID: {}".format(os.getpid()))
                # print("ProcessID: {}".format(self.process.processId()))

    def handle_stderr(self):
        data = self.process.readAllStandardError()
        stderr = bytes(data).decode('utf8')
        self.statusBar.showMessage("{}".format(stderr), 5000)

    def handle_state(self, state):
        states = {QProcess.NotRunning: "Not Running",
                  QProcess.Starting: "Starting",
                  QProcess.Running: "Running"}

        state_name = states[state]
        self.statusBar.showMessage("cLASpy_T is {}".format(state_name), 5000)

    def process_finished(self):
        self.process = None
        self.statusBar.showMessage("cLASpy_T finished !", 5000)
        self.enable_open_results()
        self.buttonRunTrain.setEnabled(True)
        self.buttonRunPredict.setEnabled(True)
        self.buttonRunSegment.setEnabled(True)

    def reject(self):
        """
        Close the GUI with 'Close' button
        """
        if self.welcome_window is not None:
            self.welcome_window.close()
        self.close()

    def closeEvent(self, event):
        """
        Close the GUI with cross button
        """
        if self.welcome_window is not None:
            self.welcome_window.close()
        self.close()
        event.accept()


if __name__ == '__main__':
    # Set the application
    app = QApplication(sys.argv)
    app.setStyle('Fusion')

    # Execute the Main window
    ex = ClaspyGui()
    ex.showMaximized()
    #ex.show()

    sys.exit(app.exec_())<|MERGE_RESOLUTION|>--- conflicted
+++ resolved
@@ -21,10 +21,7 @@
 #        M2C laboratory (FRANCE)  -- https://m2c.cnrs.fr/ --          #
 #  #################################################################  #
 #  Description:                                                       #
-<<<<<<< HEAD
-=======
 #     - 0.3.3 : add several methods to replace NaN values of features #
->>>>>>> 05e81ceb
 #     - 0.3.2 : Update algo parameters (scklearn 1.4.1 > 1.5.0)       #
 #     - 0.3.0 : Version of cLASpy_T with laspy2.2 support             #
 #                                                                     #
@@ -56,11 +53,7 @@
 # ------ VARIABLES --------
 # -------------------------
 
-<<<<<<< HEAD
-cLASpy_GUI_Version = '0.3.2'  # Scikit-learn 1.4.1 > 1.5.0
-=======
 cLASpy_GUI_Version = '0.3.3'
->>>>>>> 05e81ceb
 
 
 # -------------------------
