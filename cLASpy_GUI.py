--- conflicted
+++ resolved
@@ -31,13 +31,9 @@
 import sys
 import io
 import re
-<<<<<<< HEAD
 import sklearn
-import PyQt5.QtBluetooth
-=======
 import json
 import time
->>>>>>> 1aed09a6
 import psutil
 import subprocess
 import traceback
