--- conflicted
+++ resolved
@@ -21,10 +21,7 @@
 #        M2C laboratory (FRANCE)  -- https://m2c.cnrs.fr/ --          #
 #  #################################################################  #
 #  Description:                                                       #
-<<<<<<< HEAD
-=======
 #     - 0.3.3 : add several methods to replace NaN values of features #
->>>>>>> 05e81ceb
 #     - 0.3.2 : Update algo parameters (scklearn 1.4.1 > 1.5.0)       #
 #     - 0.3.0 : laspy2 support                                        #
 #                                                                     #
@@ -57,11 +54,7 @@
 # ------ VARIABLES --------
 # -------------------------
 # Version of cLASpy_Core
-<<<<<<< HEAD
-cLASpy_Core_version = '0.3.2'  # 0.3.2 version with scikit-learn 1.5 support
-=======
 cLASpy_Core_version = '0.3.3'  # add several methods to replace NaN values of features
->>>>>>> 05e81ceb
 
 # # Define point_format dict for LAS files
 # point_format = dict()
