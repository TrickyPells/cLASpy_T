#!/usr/bin/env python
# -*- coding: utf-8 -*-
#######################################################################
#  #################_###############_###############_###############  #
#  ################/\ \############/ /\############/\ \#############  #
#  ###############/  \ \##########/ /  \##########/  \ \############  #
#  ##############/ /\ \ \########/ / /\ \_#######/ /\ \_\###########  #
#  #############/ / /\ \_\######/ / /\ \__\#####/ / /\/_/###########  #
#  ############/ / /_/ / /######\ \ \#\/__/####/ / /#______#########  #
#  ###########/ / /__\/ /########\ \ \########/ / /#/\_____\########  #
#  ##########/ / /_____/##########\ \ \######/ / /##\/____ /########  #
#  #########/ / /\ \ \######/_/\__/ / /#####/ / /_____/ / /#########  #
#  ########/ / /##\ \ \#####\ \/___/ /#####/ / /______\/ /##########  #
#  ########\/_/####\_\/######\_____\/######\/___________/###########  #
#  ---------- REMOTE -------- SENSING --------- GROUP --------------  #
#  #################################################################  #
#             'cLASpy_Classes.py' from cLASpy_T library               #
#                    By Xavier PELLERIN LE BAS                        #
#                          August 2021                                #
#         REMOTE SENSING GROUP  -- https://rsg.m2c.cnrs.fr/ --        #
#        M2C laboratory (FRANCE)  -- https://m2c.cnrs.fr/ --          #
#  #################################################################  #
#  Description:                                                       #
<<<<<<< HEAD
=======
#     - 0.3.2 : Update algo parameters (scklearn 1.4.1 > 1.5.0)       #
>>>>>>> 7c37a885
#     - 0.3.0 : laspy2 support                                        #
#                                                                     #
#######################################################################

# --------------------
# --- DEPENDENCIES ---
# --------------------

# import pdb
import os
import joblib
import yaml
import laspy
import numpy as np
import pandas as pd
from datetime import datetime
import matplotlib.pyplot as plt

from sklearn.model_selection import train_test_split, StratifiedShuffleSplit, cross_validate, GridSearchCV
from sklearn.ensemble import RandomForestClassifier, GradientBoostingClassifier
from sklearn.neural_network import MLPClassifier
from sklearn.cluster import KMeans
from sklearn.preprocessing import StandardScaler, RobustScaler, MinMaxScaler
from sklearn.decomposition import PCA
from sklearn.pipeline import Pipeline
from sklearn.metrics import confusion_matrix, classification_report

# -------------------------
# ------ VARIABLES --------
# -------------------------
# Version of cLASpy_Core
<<<<<<< HEAD
cLASpy_Core_version = '0.3.0'  # 0.3.0 version with laspy2 support
=======
cLASpy_Core_version = '0.3.2'  # 0.3.2 version with scikit-learn 1.5 support
>>>>>>> 7c37a885

# # Define point_format dict for LAS files
# point_format = dict()
#
# gps_time = ['gps_time']
# nir = ['nir']
# rgb = ['red', 'green', 'blue']
# wavepacket = ['wavepacket_index', 'wavepacket_offset', 'wavepacket_size',
#               'return_point_wave_location', 'x_t', 'y_t', 'z_t']
#
# # Point formats for LAS 1.2 to 1.4
# point_format[0] = ['X', 'Y', 'Z', 'intensity', 'return_number', 'number_of_returns',
#                    'scan_direction_flag', 'edge_of_flight_line', 'classification',
#                    'raw_classification', 'flag_byte', 'synthetic', 'key_point',
#                    'withheld', 'scan_angle_rank', 'user_data', 'point_source_id', 'pt_src_id']
# point_format[1] = point_format[0] + gps_time
# point_format[2] = point_format[0] + rgb
# point_format[3] = point_format[0] + gps_time + rgb
#
# # Point formats for LAS 1.3 to 1.4
# point_format[4] = point_format[0] + gps_time + wavepacket
# point_format[5] = point_format[0] + gps_time + rgb + wavepacket
#
# # Point formats for LAS 1.4
# point_format[6] = ['X', 'Y', 'Z', 'intensity', 'return_number', 'number_of_returns',
#                    'synthetic', 'key_point', 'withheld', 'overlap', 'scanner_channel',
#                    'raw_classification', 'flag_byte', 'scan_direction_flag',
#                    'edge_of_flight_line', 'classification', 'user_data',
#                    'scan_angle_rank', 'point_source_id', 'pt_src_id', 'gps_time']
# point_format[7] = point_format[6] + rgb
# point_format[8] = point_format[6] + rgb + nir
# point_format[9] = point_format[6] + wavepacket
# point_format[10] = point_format[6] + rgb + nir + wavepacket


# -------------------------
# -------- CLASSES --------
# -------------------------


class ClaspyTrainer:
    """
    ClaspyTrainer is basic class of cLASpy_T.
    Used to create object to train model according the selected algorithm.
    """

    def __init__(self, input_data, output_data=None, algo=None, algorithm=None,
                 parameters=None, features=None, grid_search=False, grid_param=None,
                 pca=None, n_jobs=-1, random_state=0, samples=None, scaler='Standard',
                 scoring='accuracy', train_ratio=0.5, png_features=False):
        """Initialize cLASpy_Trainer object"""

        # Set variables
        self.mode = 'training'
        self.has_target = False  # Boolean True if target field exists in data file
        self.start_time = datetime.now()  # Set the start time
        self.elapsed_time = None
        self.timestamp = self.start_time.strftime("%m%d_%H%M")  # Timestamp for file creation

        # Data
        self.data_path = os.path.normpath(input_data)  # Path to the datafile
        self.root_ext = os.path.splitext(self.data_path)  # Split path into root and extension
        self.data_type = self.root_ext[1]  # Get the type of data file ('.csv', or '.las')
        self.folder_path = output_data

        # Algorithm
        self.algo = algo
        self.algorithm = algorithm
        self.parameters = parameters
        self.features = features
        self.pca = pca
        self.samples = samples
        self.scaler_method = scaler
        self.scoring = scoring
        self.train_ratio = train_ratio
        self.n_jobs = n_jobs
        self.random_state = random_state

        # Grid Search CV
        self.grid_search = grid_search
        self.grid_parameters = grid_param
        self.png_features = png_features

        # Set some variable members to None
        self.magnitude = 1000000  # Magnitude for number_of_points() and format_nbr_pts()
        self.classifier = None  # Classifier object
        self.conf_matrix = None  # Confusion matrix
        self.data = None  # All data except target values
        self.data_features = None  # Feature names from data file
        self.data_test = None  # Data to test model
        self.data_train = None  # Data to train model
        self.feat_importance = None  # Boolean to plot feature importance or not
        self.frame = None  # Loaded data as pandas.DataFrame
<<<<<<< HEAD
=======
        self.labels = None  # List of all labels from target field
>>>>>>> 7c37a885
        self.model = None  # Model object
        self.model_to_load = None  # Model to load (path file)
        self.nbr_points = None  # Integer of number of points
        self.pipeline = None  # Pipeline object
        self.pipe_params = None  # Pipeline parameters
        self.report_filename = None  # Filename for the classification report
        self.results = None
        self.scaler = None  # Scaler object
        self.target = None  # Target values
        self.target_name = None  # name of target field in data file
        self.target_test = None  # Target to test model
        self.target_test_pred = None  # Prediction results after testing
        self.target_train = None  # Target to train model
        self.test_ratio = None  # Ratio test_size / (test_size + train_size)
        self.test_report = None
        self.test_size = None  # Size of the test dataset
        self.train_size = None  # Size of the train dataset

    def fullname_algo(self):
        """
        Return the fullname of the algorithm
        """
        # Get fullname of algorithm according algo
        if self.algo == 'rf':
            return 'RandomForestClassifier'
        elif self.algo == 'gb':
            return 'GradientBoostingClassifier'
        elif self.algo == 'ann':
            return 'MLPClassifier'
        else:
            raise ValueError("Choose a valid machine learning algorithm ('--algo')!")

    def shortname_algo(self):
        """
        Return the fullname of the algorithm
        """
        # Get short name of algorithm
        if self.algorithm == 'RandomForestClassifier':
            return 'rf'
        elif self.algorithm == 'GradientBoostingClassifier':
            return 'gb'
        elif self.algorithm == 'MLPClassifier':
            return 'ann'
        else:
            raise ValueError("Choose a valid machine learning algorithm ('--algo')!")

    def number_of_points(self):
        """
        Set the number of point according the magnitude.
        self.samples: float of the number of point for training.
        len(self.data): total number of points in data file.
        self.magnitude: the order of magnitude.
        Set self.samples as an integer of the number samples used.
        """
        # Check if self.samples is float or integer
        if isinstance(self.samples, float):
            if self.samples * self.magnitude >= len(self.data):
                self.samples = len(self.data)
            else:
                self.samples = self.samples * self.magnitude
        elif isinstance(self.samples, int):
            if self.samples >= len(self.data):
                self.samples = len(self.data)
        else:  # if self.samples is not float or int
            self.samples = len(self.data)

    def format_nbr_pts(self):
        """
        Format the nbr_pts as string for the filename.
        self.samples: Integer of the number of points used to format in string.
        :return: String of the point number write according the magnitude suffix.
        """
        # Format as Mpts or kpts according number of points
        if self.samples >= self.magnitude:  # number of points > 1Mpts
            str_nbr_pts = str(np.round(self.samples / self.magnitude, 1))
            if str_nbr_pts.split('.')[-1][0] == '0':  # round number if there is zero after point ('xxx.0x')
                str_nbr_pts = str_nbr_pts.split('.')[0]
            else:
                str_nbr_pts = '_'.join(str_nbr_pts.split('.'))  # replace '.' by '_' if not rounded
            str_nbr_pts = str_nbr_pts + 'Mpts_'

        else:  # number of points < 1M
            str_nbr_pts = int(self.samples / 1000)
            str_nbr_pts = str(str_nbr_pts) + 'kpts_'

        return str_nbr_pts

    def set_classifier(self):
        """
        Set the classifier according to the selected algorithm.
        """
        # Algorithm
        if self.algo is None and self.algorithm is not None:
            self.algo = self.shortname_algo()
        elif self.algo is not None and self.algorithm is None:
            self.algorithm = self.fullname_algo()
        else:
            raise ValueError("Choose a valid machine learning algorithm!")

        # PCA
        if isinstance(self.pca, int) or self.pca is None:
            pass
        else:
            raise TypeError("PCA must be a integer or None!")

        # Samples
        if isinstance(self.samples, int) or isinstance(self.samples, float):
            pass
        elif self.samples is None:
            pass
        else:
            raise TypeError("Samples must be a number (integer, float) or None!")

        # feature importance
        if self.grid_search or self.algorithm == 'MLPClassifier':
            self.png_features = False
        else:
            self.png_features = self.png_features

        # Check parameters exists
        if self.parameters is not None:
            if isinstance(self.parameters, str):
                self.parameters = yaml.safe_load(self.parameters)
            elif isinstance(self.parameters, dict):
                self.parameters = self.parameters
            else:
                raise TypeError("Algorithm parameters must be dict or string type!")

        # Set the chosen learning classifier
        if self.algorithm == 'RandomForestClassifier':
            self.set_random_forest()

        elif self.algorithm == 'GradientBoostingClassifier':
            self.set_gradient_boosting()

        elif self.algorithm == 'MLPClassifier':
            self.set_mlp_classifier()

        else:
            raise ValueError("No valid classifier!")

    def check_parameters(self):
        """
        Check if the given parameters match with the given classifier
        and set the classifier with the well defined parameters.
        self.parameters: Parameters to check in dict.
        """
        # Get the type of classifier
        if self.algorithm == 'RandomForestClassifier':
            double_float = ['min_weight_fraction_leaf']

        elif self.algorithm == 'GradientBoostingClassifier':
            double_float = ['min_weight_fraction_leaf',
                            'learning_rate', 'subsample']

        elif self.algorithm == 'MLPClassifier':
            double_float = ['alpha', 'learning_rate_init', 'power_t',
                            'beta_1', 'beta_2', 'epsilon']
        else:
            double_float = list()

        # Check if the parameters are valid for the given classifier
        for key in self.parameters.keys():  # To change str in float
            if key in double_float:
                self.parameters[key] = float(self.parameters[key])
            try:
                temp_dict = {key: self.parameters[key]}
                self.classifier.set_params(**temp_dict)
            except ValueError:
                print("ValueError: Invalid parameter '{}' for {}, "
                      "it was skipped!".format(str(key), self.algorithm))

    def check_grid_parameters(self):
        """
        Check if the given grid_params match with the given classifier.
        self.pipeline: Pipeline set with 'scaler' and 'classifier' (at least).
        self.grid_parameters: Grid parameters to check in dict.
        :return: Grid parameters with only the well defined parameters for the pipeline.
        """
        # String report of if bad parameter
        check_grid_param_str = "\n"

        # Get the list of valid parameters from the classifier
        param_names = self.pipeline.named_steps['classifier']._get_param_names()

        # Keep only the valid parameters
        well_params = dict()  # Dictionary with only good parameters
        if self.grid_parameters is not None:
            for key in self.grid_parameters.keys():
                if key in param_names:
                    well_params[key] = self.grid_parameters[key]
                else:
                    check_grid_param_str += "GridSearchCV: Invalid parameter '{}' for {}, it was skipped!" \
                        .format(str(key), self.algorithm)

        # Check if well_params is empty dict and set predefined parameters
        if not well_params:
            if self.algorithm == 'RandomForestClassifier' or self.algorithm == 'GradientBoostingClassifier':
                well_params = {'n_estimators': [50, 100, 500],
                               'max_depth': [8, 11, 14],
                               'min_samples_leaf': [100, 500, 1000]}
            elif self.algorithm == 'MLPClassifier':
                well_params = {'hidden_layer_sizes': [(25, 25), (25, 25, 25), (25, 50, 25)],
                               'activation': ('tanh', 'relu'),
                               'alpha': [0.0001, 0.01, 1.0]}

        # Rename parameter dictionary keys for Pipeline
        self.pipe_params = dict()
        for key in well_params.keys():
            new_key = 'classifier__' + key
            self.pipe_params[new_key] = well_params[key]

        return check_grid_param_str

    def set_random_forest(self):
        """
        Set the classifier as RandomForestClassier.
        self.parameters: A dict with the parameters to set up.
        """
        # Set the classifier
        if isinstance(self.parameters, dict):
            self.classifier = RandomForestClassifier()
            self.check_parameters()  # Check and set parameters

        else:
            self.classifier = RandomForestClassifier(n_estimators=100,
                                                     max_depth=8,
                                                     min_samples_leaf=500,
                                                     n_jobs=-1,
                                                     random_state=0)

    def set_gradient_boosting(self):
        """
        Set the classifier as GradientBoostingClassifier.
        self.parameters: A dict with the parameters to set up.
        """
        # Set the classifier
        if isinstance(self.parameters, dict):
            self.classifier = GradientBoostingClassifier()
            self.check_parameters()  # Check and set parameters
        else:
            self.classifier = GradientBoostingClassifier(loss='log_loss',
                                                         n_estimators=100,
                                                         max_depth=3,
                                                         min_samples_leaf=100,
                                                         random_state=0)

    def set_mlp_classifier(self):
        """
        Set the classifier as MLPClassifier.
        self.parameters: a dict with the parameters to set up.
        """
        # Set the classifier
        if isinstance(self.parameters, dict):
            self.classifier = MLPClassifier()
            self.check_parameters()

        else:
            self.classifier = MLPClassifier(hidden_layer_sizes=(50, 50),
                                            activation='relu',
                                            solver='adam',
                                            alpha=0.0001,
                                            max_iter=1000,
                                            random_state=0)

    def training_gridsearch(self, verbose=True):
        """
        Train model with GridSearchCV meta-estimator according the chosen learning algorithm.
        self.pipeline: set the algorithm to train the model.
        self.data_train: the training dataset.
        self.target_train: the targets corresponding to the training dataset.
        self.random_state: Set the random_state for the StratifiedShuffleSplit.
        self.grid_parameters: the parameters for the GridSearchCV.
        self.n_jobs: the number of CPU used.
        self.scoring: set the scorer according scikit-learn documentation.
        :return: Report of the training.
        """
        # Set verbose
        if verbose:
            verb = 1
        else:
            verb = 0

        # String of gridsearch
        gridsearch_str = "\n"

        # Set cross_validation method with train_size 80% and validation_size 20%
        cross_val = StratifiedShuffleSplit(n_splits=5,
                                           train_size=0.8,
                                           test_size=0.2,
                                           random_state=self.random_state)

        # Set the GridSearchCV
        gridsearch_str += "\tSearching best parameters...\n"
        self.model = GridSearchCV(self.pipeline,
                                  param_grid=self.pipe_params,
                                  n_jobs=self.n_jobs,
                                  cv=cross_val,
                                  scoring=self.scoring,
                                  verbose=verb,
                                  error_score=np.nan)

        # Training the model to find the best parameters
        self.model.fit(self.data_train, self.target_train)
        self.results = pd.DataFrame(self.model.cv_results_)
        gridsearch_str += "\tBest score: {0:.4f}\n".format(self.model.best_score_)
        gridsearch_str += "\tBest parameters: {}\n".format(self.model.best_params_)
        gridsearch_str += "\tModel trained!\n"

        return gridsearch_str

    def training_nogridsearch(self, verbose=True):
        """
        Train model with cross-validation according the chosen classifier.
        self.pipeline: set the algorithm to train the model.
        self.data_train: the training dataset.
        self.target_train: the targets corresponding to the training dataset.
        self.random_state: Set the random_state for the StratifiedShuffleSplit.
        self.n_jobs: the number of used CPU.
        self.scoring: set the scorer according scikit-learn documentation.
        :return: Report of the training.
        """
        # Set verbose
        if verbose:
            verb = 2
        else:
            verb = 0

        # String of CrossValidation
        crossval_str = "\n"

        # Set cross_validation method with train_size 80% and validation_size 20%
        cross_val = StratifiedShuffleSplit(n_splits=5,
                                           train_size=0.8,
                                           test_size=0.2,
                                           random_state=self.random_state)

        # Get the training scores
        self.results = cross_validate(self.pipeline,
                                      self.data_train,
                                      self.target_train,
                                      cv=cross_val,
                                      n_jobs=self.n_jobs,
                                      scoring=self.scoring,
                                      verbose=verb,
                                      return_estimator=True)

        crossval_str += "\n\tTraining model scores with cross-validation:\n\t{}\n".format(self.results["test_score"])

        # Set the classifier with training_data and target
        self.model = self.results["estimator"][1]  # Get the second estimator from the cross_validation
        self.results = self.results["test_score"]
        crossval_str += "\nModel trained!\n"

        return crossval_str

    def add_precision_recall(self):
        """
        Compute precision, recall and global accuracy from confusion matrix.
        self.conf_matrix: The confusion matrix as a numpy.array.
        :return conf_mat_up: Confusion matrix wth precision, recall and global accuracy
        """
        # Change type array(int) as array(float)
        self.conf_matrix = np.array(self.conf_matrix).astype(float)

        n_rows_cols = self.conf_matrix.shape[0]
        rows_sums = np.sum(self.conf_matrix, axis=1)
        cols_sums = np.sum(self.conf_matrix, axis=0)

        # Compute the recalls
        recalls = list()
        for row in range(0, n_rows_cols):
            try:
                recalls.append((float(self.conf_matrix[row, row]) / float(rows_sums[row])))
            except ZeroDivisionError:
                recalls.append(np.nan)
        self.conf_matrix = np.insert(self.conf_matrix, n_rows_cols, recalls, axis=1)

        # Compute the precision
        precisions = list()
        for col in range(0, n_rows_cols):
            try:
                precisions.append(float(self.conf_matrix[col, col]) / float(cols_sums[col]))
            except ZeroDivisionError:
                precisions.append(np.nan)

        # Compute overall accuracy
        try:
            precisions.append(float(np.trace(self.conf_matrix) / float(np.sum(self.conf_matrix))))
        except ZeroDivisionError:
            precisions.append(np.nan)

        self.conf_matrix = np.insert(self.conf_matrix, n_rows_cols, precisions, axis=0)

        # Return the new confusion matrix
        conf_index = pd.Index(self.labels + ['Precision'], name='True')  # Create index for confusion matrix
        conf_colnames = pd.Index(self.labels + ['Recall'], name='Predicted')  # Create column names for confusion matrix
        self.conf_matrix = pd.DataFrame(self.conf_matrix,
                                        index=conf_index,
                                        columns=conf_colnames).round(decimals=3)

        return self.conf_matrix

    def save_feature_importance(self):
        """
        Save the feature importance of RandomForest or GradientBoosting models into file.
        self.model: Pipeline with RandomForest or GradientBoosting Classifier
        :return: The dictionary of the feature importances.
        """
        # Get features names and feature importances
        feature_names = self.data.columns.values.tolist()
        importances = self.model.named_steps['classifier'].feature_importances_

        # Create feature_imp_dict
        feature_imp_dict = dict()
        for key, imp in zip(feature_names, importances):
            feature_imp_dict[key] = imp

        # Alphabetic order for feature_names
        feature_names = sorted(feature_names)
        importances_sorted = list()
        for key in feature_names:
            importances_sorted.append(feature_imp_dict[key])

        # Plot the feature importances
        plt.figure()
        plt.title("Feature Importances")
        plt.barh(feature_names, importances_sorted, color='b')
        plt.xlabel("Feature importances")
        # plt.yticks(indices, feature_names)
        plt.ylim([-1, len(feature_names)])
        plt.ylabel("Features")

        feature_filename = self.report_filename + '_feat_imp.png'
        plt.savefig(feature_filename, bbox_inches="tight")

        return feature_imp_dict

    def introduction(self, verbose=True):
        """
        Return the introduction in a string
        """
        introduction = str("\nAlgorithm used: {}\n".format(self.algorithm))
        if self.data_type == '.csv':
            introduction += "Path to CSV file: {}\n".format(self.data_path)
        elif self.data_type == '.las':
            introduction += "Path to LAS file: {}\n".format(self.data_path)
        else:
            introduction += "Unknown Extension file !\n"

        # Create a folder to store models, reports and predictions
        introduction += "\nCreate a new folder to store the result files..."
        if self.folder_path is None:
            self.folder_path = self.root_ext[0]  # remove extension to give the folder path

        try:
            os.makedirs(self.folder_path)  # Using file path to create new folders recursively
            introduction += " Done.\n"
        except (TypeError, FileExistsError):
            introduction += " Folder already exists.\n"

        # Add info of point cloud from file
        introduction += self.point_cloud_info(verbose=True)

        if verbose:
            return introduction

    def point_cloud_info(self, verbose=True):
        """
        Return the point cloud info
        """
        # Point cloud info string
        point_cloud_info = "\n"

        # Try open input file
        try:
            open(self.data_path, 'r')
        except FileNotFoundError as fe:
            raise FileNotFoundError('Input data file not found!')
        except PermissionError as pe:
            raise FileNotFoundError('Input data file not found or path is empty!')

        # Load data into DataFrame
        if self.data_type == '.csv':
            with open(self.data_path, 'r') as file:
                self.nbr_points = sum(1 for line in file) - 1
            point_cloud_info += "Number of points: {:,}\n".format(self.nbr_points)

        elif self.data_type == '.las':
            las = laspy.open(self.data_path, mode='r')
            point_cloud_info += "LAS Version: {}\n".format(las.header.version)
            point_cloud_info += "LAS point format: {}\n".format(las.header.point_format.id)
            self.nbr_points = las.header.point_count
            point_cloud_info += "Number of points: {:,}\n".format(self.nbr_points)
            las.close()

        else:
            point_cloud_info += "Unknown Extension file!\n"

        if verbose:
            return point_cloud_info

    def get_data_features(self):
        """
        Get all features (or field names) from data file.
        """
        # Get all features from header
        if self.data_type == '.csv':
            csv_frame = pd.read_csv(self.data_path, sep=',', header='infer', nrows=10)
            # Clean up the header built by CloudCompare ('//X')
            for field in csv_frame.columns.values.tolist():
                if field == '//X':
                    csv_frame = csv_frame.rename(columns={"//X": "X"})
            data_features = csv_frame.columns.values.tolist()

        elif self.data_type == '.las':
            las = laspy.open(self.data_path, mode='r')
            data_features = list(las.header.point_format.dimension_names)
            las.close()

        else:
            raise TypeError("Unrecognized file extension!")

        return data_features

    def get_selected_features(self, data_features, verbose=True):
        """
        self.features: the wanted features (selected by user).
        :param data_features: all features in input_data.
        :param verbose: Set verbose as True or False.
        :return: the final selected features and string report
        """
        # Initialization
        selected_feat_str = "\n"  # String to report info
        selected_features = list()  # The final list of all features found in input data

        # Remove duplicate features
        set_features = {feature.replace(' ', '_').casefold() for feature in self.features}

        # Check if features is a list()
        if isinstance(self.features, list):
            selected_feat_str += "\nGet selected features:\n"
            for feature in set_features:
                for dt_feature in data_features:
                    # Compare data_feature with 'space' replaced by '_'
                    if dt_feature.replace(' ', '_').casefold() == feature:
                        selected_features.append(dt_feature)  # Put feature with 'space'
                        selected_feat_str += " - {} asked --> {} found\n".format(feature, dt_feature)

            selected_feat_str += "\nNumber of selected features: {}\n".format(len(set_features))
            selected_feat_str += "Number of final used features: {}\n".format(len(selected_features))

            if len(set_features) == len(selected_features):
                self.features = selected_features  # .sort()  # Selected feature with 'space', not '_'
                selected_feat_str += " --> All required features are present!\n"
            else:
                differences = list(set_features - set(selected_features))
                raise ValueError("{} features are missing in 'input_data'!".format(differences))
        else:
            raise TypeError("Selected features must be a list of string!")

        if verbose:
            return selected_feat_str

    def load_data_csv(self):
        """
        Load data from CSV file according asked features (self.features)
        or all features as default features, except X, Y and Z.
        Extracts target field if exists.
        :return: data and target as pandas.DataFrame
        """
        # Extract 'target' from data frame
        target = None
        if self.has_target:
<<<<<<< HEAD
=======
            # Get targets from dataset
>>>>>>> 7c37a885
            target = pd.read_csv(self.data_path,
                                 sep=',',
                                 header='infer',
                                 usecols=[self.target_name])
<<<<<<< HEAD
=======
            # Get the list of labels, except if labels from model already loaded
            if self.labels is None:
                self.labels = np.array(sorted(pd.unique(target[self.target_name])),
                                       dtype='int32')  # get unique as int, not float
                self.labels = self.labels.tolist()
>>>>>>> 7c37a885

        # If asked features is empty, create list with default features (all except X, Y, Z)
        if self.features is None:
            self.features = list()
            # Remove X, Y and Z fields from self.data_features
            for field in self.data_features:
                if field.casefold() not in ['x', 'y', 'z']:  # casefold() -> non case-sensitive
                    self.features.append(field)  # if 'target' exists, will be in self.features

        # Load data with pandas.read_csv()
        data = pd.read_csv(self.data_path,
                           sep=',',
                           header='infer',
                           usecols=self.features)  # dtype=feature_dtype dict like LAS

        if self.has_target:
            try:
                data.drop(columns=self.target_name, inplace=True)
            except KeyError as ke:
                pass
            except ValueError as ve:
                pass

        return data, target

    def load_data_las(self):
        """
        Load data from LAS file according asked features (self.features)
        or extra_dimensions as default features.
        Extracts target field if exists.
        :return: data and target pandas.DataFrames
        """
        # Read LAS file
        las = laspy.read(self.data_path)

        # Extract 'target' as dataframe
        target = None
        if self.has_target:
<<<<<<< HEAD
            target = pd.DataFrame(las.points[[self.target_name]].array)
=======
            # Get targets from dataset
            target = pd.DataFrame(las.points[[self.target_name]].array)
            # Get the list of labels, except if labels from model already loaded
            if self.labels is None:
                self.labels = np.array(sorted(pd.unique(target[self.target_name])),
                                       dtype='int32')  # get unique as int, not float
                self.labels = self.labels.tolist()
>>>>>>> 7c37a885

        # If asked features is empty, load LAS Extra Dimensions
        if self.features is None:
            points_selected_dimensions = las.points[list(las.header.point_format.extra_dimension_names)]
        else:
            # Get LAS points from selected features
            points_selected_dimensions = las.points[self.features]

        # Create DataFrame with np.float32 for features
        data = pd.DataFrame(points_selected_dimensions.array).astype(np.float32)

        # Remove target field from data (if it exists and is in data)
        if self.has_target:
            try:
                data.drop(columns=self.target_name, inplace=True)  # Drop target field from data
            except KeyError as ke:
                pass  # Should print the final selected feature for used data !!
            except ValueError as ve:
                pass

        return data, target

    def format_dataset(self, verbose=True):
        """
        Format dataset from CSV and LAS file as pandas Dataframe
        """
        # Report string
        format_data_str = "\n"

        # Get all feature names from data file
        self.data_features = self.get_data_features()

        # Get default features when asked features are empty (self.features)
        if self.features is None:  # Use all features except LAS standard fields and X, Y, Z
            format_data_str += "All features in input_data will be used!\n" \
                               "Except X, Y, Z and LAS standard dimensions!\n"

        # If asked features exists (self.features), check all are presents in self.data_features
        elif isinstance(self.features, str):
            self.features = yaml.safe_load(self.features)  # asked features from str to list
            format_data_str += self.get_selected_features(self.data_features)

        elif isinstance(self.features, list):
            format_data_str += self.get_selected_features(self.data_features)

        else:
            raise TypeError("Selected features must be a list of string!")

        # Check if 'target' field exists in self.data_features
        for field in self.data_features:
            if field.casefold() == 'target':
                self.has_target = True
                self.target_name = field
<<<<<<< HEAD

        # Target is mandatory for training
        if self.has_target is False and not isinstance(self, ClaspyPredicter) and not isinstance(self, ClaspySegmenter):
            raise ValueError("A 'target' field is mandatory for training!")

        # Load data according asked features from CSV or LAS
        if self.data_type == '.csv':
            self.data, self.target = self.load_data_csv()

        if self.data_type == '.las':
            self.data, self.target = self.load_data_las()

        format_data_str += "\nLIST OF THE FEATURES FROM DATA:\n"
        format_data_str += str(self.data.columns.values.tolist()) + "\n"
=======

        # Target is mandatory for training
        if self.has_target is False and not isinstance(self, ClaspyPredicter) and not isinstance(self, ClaspySegmenter):
            raise ValueError("A 'target' field is mandatory for training!")

        # Load data according asked features from CSV or LAS
        if self.data_type == '.csv':
            self.data, self.target = self.load_data_csv()

        if self.data_type == '.las':
            self.data, self.target = self.load_data_las()

        # Print label list from the dataset
        if self.has_target and not isinstance(self, ClaspyPredicter) and not isinstance(self, ClaspySegmenter):
            print('LABELS FROM DATASET:')
            print(self.labels)
>>>>>>> 7c37a885

        # Replace NAN values by median
        self.data.fillna(value=self.data.median(0), inplace=True)  # .median(0) computes median by column

        # Sort dataset by columns
        self.data.sort_index(axis=1, inplace=True)

        # Set filename for output result files
        self.number_of_points()
        str_nbr_pts = self.format_nbr_pts()
        self.report_filename = str(
            self.folder_path + '/' + self.mode[0:5] + '_' + self.algo + str_nbr_pts + str(self.timestamp))

        if verbose:
            return format_data_str

    def split_dataset(self, verbose=True):
        """
        Split the data and target in data_train, data_test, target_train and target_test.
        self.data_values: the np.ndarray with the data features.
        self.target_values: the np.ndarray with the target.
        self.random_state: set the random_state for the split dataset.
        self.train_ratio: Ratio of the size of training dataset.
        self.samples: Number of samples beyond which the dataset
        is split with two integers, for train_size and test_size.
        The samples are paired with train_ratio and test_ratio.
        :return: data_train, data_test, target_train and target_test as np.ndarray,
        the string of the process.
        """
        # String Split of dataset
        split_dataset_str = "\n"

        # Random state
        split_dataset_str += "Random state to split data: {}\n".format(self.random_state)

        # Set the train_size and test_size according sample size
        self.test_ratio = 1. - self.train_ratio
        self.train_size = int(self.samples * self.train_ratio)
        self.test_size = int(self.samples * self.test_ratio)

        self.data_train, self.data_test, self.target_train, self.target_test = \
            train_test_split(self.data, self.target,
                             random_state=self.random_state,
                             train_size=self.train_size,
                             test_size=self.test_size,
                             stratify=self.target)

        # Convert target_train and target_test column-vectors as 1d array, from (n_samples, 1) to (n_samples,)
        self.target_train = self.target_train.values.ravel()
        self.target_test = self.target_test.values.ravel()

        split_dataset_str += "\tNumber of used points: {:,} pts\n". \
            format(self.train_size + self.test_size).replace(',', ' ')
        split_dataset_str += "\tSize of train|test datasets: {:,} pts | {:,} pts\n". \
            format(self.train_size, self.test_size).replace(',', ' ')

        if verbose:
            return split_dataset_str

    def set_scaler_pca(self, verbose=True):
        """
        Set the scaler according to different methods: 'Standard', 'Robust', 'MinMax'.
        self.scaler: Set method to scale dataset.
        """
        # String Scaler dataset
        scale_dataset_str = "\n"

        # Set the data scaling according the chosen method
        if self.scaler_method == 'Standard':
            self.scaler = StandardScaler()  # Scale data with mean and std
        elif self.scaler_method == 'Robust':
            self.scaler = RobustScaler()  # Scale data with median and interquartile
        elif self.scaler_method == 'MinMax':
            self.scaler = MinMaxScaler()  # Scale data between 0-1 for each feature and translate (mean=0)
        else:
            self.scaler = StandardScaler()
            scale_dataset_str += "\nWARNING:\nScaling method '{}' was not recognized. " \
                                 "Replaced by 'StandardScaler' method.\n".format(str(self.scaler_method))

        # Create Pipeline for GridSearchCV or simple CrossValidation
        if self.pca == 0:
            self.pca = None

        if self.pca is not None:
            if isinstance(self.pca, int):
                self.pca = PCA(n_components=self.pca)
                self.pipeline = Pipeline([("scaler", self.scaler),
                                          ("pca", self.pca),
                                          ("classifier", self.classifier)])
            else:
                self.pipeline = Pipeline([("scaler", self.scaler), ("classifier", self.classifier)])
                scale_dataset_str += 'PCA must None or int type. PCA will not be set!'
        else:
            self.pipeline = Pipeline([("scaler", self.scaler), ("classifier", self.classifier)])

        if verbose:
            return scale_dataset_str

    def train_model(self, verbose=True):
        """
        Perform training with GridSearch CV or simple CrossValidation.
        :param verbose: Set it True to return report as string
        """
        # String Train model
        train_model_str = "\n"

        # Check for GridSearchCV or CrossValidation
        if self.grid_search:
            train_model_str += "Random state for the StratifiedShuffleSplit: {}\n".format(self.random_state)

            # Check self.grid_parameters exists
            if self.grid_parameters is not None:
                if isinstance(self.grid_parameters, str):
                    self.grid_parameters = yaml.safe_load(self.grid_parameters)
                elif isinstance(self.grid_parameters, dict):
                    pass
                else:
                    self.grid_parameters = None

            # Check self.grid_parameters are valid
            train_model_str += self.check_grid_parameters()  # return the string report of checking

            # Get model
            train_model_str += self.training_gridsearch(verbose=verbose)

        else:
            train_model_str += "Random state for the StratifiedShuffleSplit: {}".format(self.random_state)

            # Get model
            train_model_str += self.training_nogridsearch(verbose=False)

        # Importance of each feature in RF and GB
        if self.png_features:
            self.feat_importance = self.save_feature_importance()
            train_model_str += "\nFeature importances save as PNG file.\n"
        else:
            self.feat_importance = self.data.columns.values.tolist()

        if verbose:
            return train_model_str

    def confusion_matrix(self, verbose=True):
        """
        Compute precision matrix and other statistics.
        :return: Report as str
        """
        # String report of the confusion matrix
        confusion_str = "\n"

        if isinstance(self, ClaspyPredicter):
            self.conf_matrix = confusion_matrix(self.target.values,
                                                self.y_proba.transpose()[0],
                                                labels=self.labels)
            self.conf_matrix = self.add_precision_recall()  # add statistics to confusion matrix report
            self.test_report = classification_report(self.target.values,
                                                     self.y_proba.transpose()[0],
                                                     labels=self.labels,
                                                     zero_division=0)
        else:
            # Make prediction over test first
            self.target_test_pred = self.model.predict(self.data_test)
            self.conf_matrix = confusion_matrix(self.target_test,
                                                self.target_test_pred,
                                                labels=self.labels)
            self.conf_matrix = self.add_precision_recall()  # add statistics to confusion matrix report
            self.test_report = classification_report(self.target_test,
                                                     self.target_test_pred,
                                                     labels=self.labels,
                                                     zero_division=0)

        confusion_str += '\nCONFUSION MATRIX:\n' + self.conf_matrix.to_string() + '\n'
        confusion_str += '\nTEST REPORT:\n ' + self.test_report + '\n'

        if verbose:
            return confusion_str

    def save_model(self, verbose=True):
        """
        Save algorithm name, used features and model
        """
        # String report for saving model
        save_model_str = "\n"

        # Model_filename and model_dict
        model_filename = self.report_filename + '.model'
        model_dict = dict()
        model_dict['algorithm'] = self.algorithm
        model_dict['feature_names'] = sorted(self.data.columns.values.tolist())
<<<<<<< HEAD
=======
        model_dict['labels'] = self.labels
>>>>>>> 7c37a885
        model_dict['model'] = self.model

        # Use joblib to save in model file
        joblib.dump(model_dict, model_filename)

        save_model_str += "Model path: {}/\n".format('/'.join(model_filename.split('/')[:-1]))
        save_model_str += "Model file: {}".format(model_filename.split('/')[-1])

        if verbose:
            return save_model_str

    def classification_report(self, verbose=True):
        """
        Write the report of training or predictions in .TXT file.
        :param verbose: Return report string if True
        self.report_filename: Entire path and filename without extension.
        self.mode: 'training', 'predict' or 'segment' modes.
        self.algorithm: Algorithm used for training or predictions.
        :self.data_path: Data file used to make training or predictions.
        self.start_time: Time when the script began.
        elapsed_time: Time spent between begin and end.
        self.feat_importance: List or Dict of the all feature names.
        self.scaler: Method used to scale data.
        self.samples: Number of samples used.
        self.pca: Principal components of the PCA.
        self.model: Model used to make predictions.
        self.results: Results of the GridSearchCV or Cross Validation.
        self.conf_matrix: Confusion matrix if target field exists.
        self.test_report: Report of all score if target field exists.
        :return: elapsed_time
        """
        # Get the model parameters to print in the report
        if self.mode == 'segment':
            applied_parameters = ["{}: {}".format(param, self.classifier.get_params()[param])
                                  for param in self.classifier.get_params()]
        else:
            applied_parameters = ["{}: {}".format(param, self.model.get_params()[param])
                                  for param in self.model.get_params()]

        # Compute elapsed time
        self.elapsed_time = datetime.now() - self.start_time

        # Write the header of the report file
        with open(self.report_filename + '.txt', 'w', encoding='utf-8') as report:
            report.write('Report of ' + self.algorithm + ' ' + self.mode)
            report.write('\n\nDatetime: ' + self.start_time.strftime("%Y-%m-%d %H:%M:%S"))
            report.write('\nFile: ' + self.data_path)
            report.write('\n\nScaling method:\n{}'.format(self.scaler))

            # Write features depending if it's list or dict
            if self.feat_importance:
                if isinstance(self.feat_importance, list):
                    report.write("\n\nFeatures:\n" + "\n".join(self.feat_importance))
                if isinstance(self.feat_importance, dict):
                    report.write("\n\nFeatures,\tImportances:\n")
                    for key in self.feat_importance:
                        report.write("{},\t{:.5f}\n".format(str(key), self.feat_importance[key]))

            # Write the train and test size
            if self.mode == 'training':
                report.write('\n\nNumber of points for training: {:,} pts'.format(self.samples).replace(',', ' '))
                report.write('\nTrain size: {:,} pts'.format(len(self.data_train)).replace(',', ' '))
                report.write('\nTest size: {:,} pts'.format(len(self.data_test)).replace(',', ' '))

            # Write the number of point to predict
            if self.mode == 'predict':
                report.write('\n\nNumber of points to predict: {:,} pts'.format(len(self.data)).replace(',', ' '))
                report.write('\nModel used: ' + self.model_to_load)

            # Write the number of point to segment
            if self.mode == 'segment':
                report.write('\n\nNumber of points to segment: {:,} pts'.format(len(self.data)).replace(',', ' '))

            # if self.pca is not None:
            #     report.write('\n\nPCA Components:\n')
            #     report.write(pca_compo)

            # Write the GridSearchCV results
            if self.results is not None:
                if self.grid_search:
                    report.write('\n\n\nResults of the GridSearchCV:\n')
                    report.write(self.results.to_string(index=False))

                # Write the Cross validation results
                else:
                    report.write('\n\n\nResults of the Cross-Validation:\n')
                    report.write(pd.DataFrame(self.results).to_string(index=False, header=False))

            # Write applied parameters
            report.write('\n\n\nParameters:\n' + '\n'.join(applied_parameters))

            # Write the confusion matrix results
            if self.conf_matrix is not None:
                report.write('\n\n\nConfusion Matrix:\n')
                report.write(self.conf_matrix.to_string())

            # Write the score report of the classification
            if self.test_report:
                report.write('\n\n\nClassification Report:\n')
                report.write(self.test_report)

            # Write elapsed time
            if self.mode == 'training':
                report.write('\n\nModel trained in {}'.format(self.elapsed_time))
            elif self.mode == 'predict':
                report.write('\n\nPredictions done in {}'.format(self.elapsed_time))
            elif self.mode == 'segment':
                report.write('\n\nSegmentation done in {}'.format(self.elapsed_time))
            else:
                report.write('\n\nDone in {}'.format(self.elapsed_time))

        if verbose:
            if self.mode == 'training':
                return "\nTraining done in {}\n".format(self.elapsed_time)
            elif self.mode == 'predict':
                return "\nPredictions done in {}\n".format(self.elapsed_time)
            elif self.mode == 'segment':
                return "\nSegmentation done in {}\n".format(self.elapsed_time)
            else:
                return "\nDone in {}\n".format(self.elapsed_time)


class ClaspyPredicter(ClaspyTrainer):
    """
    ClaspyPredicter create object to predict classes according the selected model.
    """

    def __init__(self, input_data, model, output_data=None, n_jobs=-1, samples=None):
        """Initialize the ClaspyPredicter"""
        ClaspyTrainer.__init__(self, input_data=input_data, output_data=output_data,
                               n_jobs=n_jobs, samples=samples)

        # Set specific variables for ClaspyPredicter
        self.scaled_data = None
        self.pca_compo = None
        self.mode = 'predict'
        self.model_to_load = model
        self.feat_importance = None
        self.results = None
        self.y_proba = None

    def load_model(self, verbose=True):
        """
        Load model from file.model
        :param verbose: Set to True to get return string
        :return load_model_str: verbose return
        """
        # Set verbose return
        load_model_str = "\n"

        # Load model
        if isinstance(self.model_to_load, str):
            self.model = joblib.load(self.model_to_load)
        else:
            raise TypeError("'model' to import must be a string of the path!")

        # Retrieve algorithm name, features names and model
        self.algorithm = self.model['algorithm']
        self.algo = self.shortname_algo()
        self.labels = self.model['labels']
        self.features = self.model['feature_names']
        self.model = self.model['model']

        # Print label list from the model
        print('LABELS FROM MODEL:')
        print(self.labels)

        # Check if model created by GridSearchCV or Pipeline
        if isinstance(self.model, GridSearchCV):
            self.model = self.model.best_estimator_
        elif isinstance(self.model, Pipeline):
            pass
        else:
            raise IOError('Loading model failed!\n'
                          'Model to load must be GridSearchCV or Pipeline!')

        # Fill scaler and pca (if any)
        self.scaler = self.model.named_steps['scaler']
        try:
            self.pca = self.model.named_steps['pca']
        except KeyError:
            self.pca = None
            load_model_str += "\tAny PCA data to load from model.\n"

        if verbose:
            return load_model_str

    def scale_dataset(self, verbose=True):
        """Scale dataset according the scaler and PCA retrieved"""
        # Set string for scale_dataset$
        scale_str = "\n"

        # Transform data according scaler
        self.scaled_data = self.scaler.transform(self.data)
        self.data = pd.DataFrame.from_records(self.scaled_data, columns=sorted(self.features))

        # Transform data if PCA exist
        if self.pca is not None:
            self.data = self.pca.transform(self.data)
            self.data = pd.DataFrame.from_records(self.data, columns=self.pca.components_)  # PCA must be sorted too ?
            self.pca_compo = np.array2string(self.pca.components_)
            scale_str += "Scale dataset with Scaler and PCA transforms\n"
        else:
            scale_str += "Scale dataset with Scaler transform\n"

        # return verbose
        if verbose:
            return scale_str

    def predict(self, verbose=True):
        """Make predictions on the scaled data"""
        # Set string for predictions
        predict_str = "\n"

        # Make prediction
        self.y_proba = self.model.named_steps['classifier'].predict_proba(self.data)

        # Get the best probability and the corresponding class
        y_best_proba = np.amax(self.y_proba, axis=1)
        y_best_class = np.argmax(self.y_proba, axis=1)

<<<<<<< HEAD
=======
        # Get correspondences between predicted classes and labels
        array_labels = np.array(self.labels, dtype='int32')  # Create label array from label list
        y_best_label = array_labels[y_best_class]  # Get correspondences

>>>>>>> 7c37a885
        # Add best proba and best class to probability per class
        self.y_proba = np.insert(self.y_proba, 0, y_best_proba, axis=1)
        self.y_proba = np.insert(self.y_proba, 0, y_best_label, axis=1)

        # If target is present, get the confusion matrix
        if self.target is not None:
            predict_str += "Target field find -> Create confusion matrix\n"
            predict_str += self.confusion_matrix(verbose=True)
        else:
            self.conf_matrix = None
            self.test_report = None

        if verbose:
            return predict_str

    def save_predictions(self, verbose=True):
        """Save the classified point cloud"""
        # String for saving point cloud
        save_pt_cloud_str = "\n"
        save_pt_cloud_str += self.report_filename

        # Set header for the predictions
        if len(self.y_proba.shape) > 1 and self.y_proba.shape[1] > 2:
            # Get number of class in prediction array (number of column - 2)
            pred_header = ['Prediction', 'BestProba'] + ['ProbaClass_' + str(cla) for cla in self.labels]
        else:
            pred_header = ['Prediction']

        predictions = pd.DataFrame(self.y_proba, columns=pred_header, dtype='float32').round(decimals=4)

        if self.data_type == '.csv':
            # Reopen original csv file
            self.frame = pd.read_csv(self.data_path,
                                     sep=',',
                                     header='infer')

            # Join predictions to self.frame (input_data)
            self.frame = self.frame.join(predictions)
            self.frame.to_csv(self.report_filename + '.csv', sep=',', header=True, index=False)

        elif self.data_type == '.las':
            # Reopen original las file
            output_las = laspy.read(self.data_path)

            # Create ExtraBytesParams for additonnal dimensions
            extrabytes_list = list()
            extrabytes_list.append(laspy.ExtraBytesParams(name='Prediction',
                                                          type=np.uint16,
                                                          description="Prediction done by the model"))

            dimensions = predictions.columns.values.tolist()  # Get liste of dimensions
            if predictions.shape[1] > 1:
                dimensions.remove('Prediction')  # Remove prediction dimension already added
                for dim in dimensions:
                    extrabytes_list.append(laspy.ExtraBytesParams(name=dim,
                                                                  type=np.float32,
                                                                  description='Probability for this class'))

            # Add Extra dimensions at once
            output_las.add_extra_dims(extrabytes_list)

            # Fill output_las with new data
            for dim in predictions.columns.values.tolist():
                output_las[dim] = predictions[dim].values

            # Write output_las file
            output_las.write(self.report_filename + '.las')

        if verbose:
            return save_pt_cloud_str


class ClaspySegmenter(ClaspyTrainer):
    """
    ClaspySegmenter create object to segment data into clusters according the selected algorithm.
    """

    def __init__(self, input_data, output_data=None, parameters=None, features=None,
                 pca=None, n_jobs=-1, random_state=0, samples=None, scaler='Standard'):
        """Initialize the ClaspySegmenter"""
        ClaspyTrainer.__init__(self, input_data=input_data, output_data=output_data,
                               parameters=parameters, features=features, pca=pca, n_jobs=n_jobs,
                               random_state=random_state, samples=samples, scaler=scaler)

        # Set specific varaibles for ClaspySegmenter
        self.mode = 'segment'

        # Algorithm
        self.algo = 'kmeans'
        self.algorithm = 'KMeans'
        self.conf_matrix = None
        self.test_report = None
        self.feat_importance = None
        self.results = None

    def set_classifier(self):
        """
        Set the classifier according to the selected algorithm.
        """
        # PCA
        if isinstance(self.pca, int) or self.pca is None:
            pass
        else:
            raise TypeError("PCA must be a integer or None!")

        # Samples
        if isinstance(self.samples, int) or isinstance(self.samples, float):
            pass
        elif self.samples is None:
            pass
        else:
            raise TypeError("Samples must be a number (integer, float) or None!")

        # Check parameters exists
        if self.parameters is not None:
            if isinstance(self.parameters, str):
                self.parameters = yaml.safe_load(self.parameters)
            else:
                self.parameters = self.parameters

        # Set the chosen learning classifier
        if self.algorithm == 'KMeans':
            self.set_kmeans()
        else:
            raise ValueError("No valid classifier!")

    def check_parameters(self):
        """
        Check if the given parameters match with the given classifier
        and set the classifier with the well defined parameters.
        self.parameters: Parameters to check in dict.
        """
        # Get the type of classifier
        if self.algorithm == 'KMeans':
            double_float = ['tol']
        else:
            double_float = list()

        # Check if the parameters are valid for the given classifier
        for key in self.parameters.keys():  # To change str in float
            if key in double_float:
                self.parameters[key] = float(self.parameters[key])
            try:
                temp_dict = {key: self.parameters[key]}
                self.classifier.set_params(**temp_dict)
            except ValueError:
                print("ValueError: Invalid parameter '{}' for {}, "
                      "it was skipped!".format(str(key), self.algorithm))

    def set_kmeans(self):
        """
        Set the clustering algorithm as KMeans.
        :return: classifier: the desired classifier with the required parameters
        """
        # Set the classifier
        if isinstance(self.parameters, dict):
            self.classifier = KMeans()
            self.check_parameters()  # Check and set parameters
        else:
            self.classifier = KMeans()

    def segment(self, verbose=True):
        """Segment scaled data"""
        # Set string for segmentation
        segment_str = "\n"

        # Do segmentation
        self.y_cluster = self.classifier.fit_predict(self.data)

        if verbose:
            return segment_str

    def save_clusters(self, verbose=True):
        """Save the segmented point cloud"""
        # String for saving point cloud
        save_pt_cloud_str = "\n"
        save_pt_cloud_str += self.report_filename

        # Set header for the predictions
        cluster_header = ['Cluster']
        clusters = pd.DataFrame(self.y_cluster, columns=cluster_header, dtype='float32').round(decimals=4)

        if self.data_type == '.csv':
            # Join predictions to self.frame (input_data)
            self.frame = self.frame.join(clusters)
            self.frame.to_csv(self.report_filename + '.csv', sep=',', header=True, index=False)
        elif self.data_type == '.las':
            # Reopen original las file
            output_las = laspy.read(self.data_path)

            # Create ExtraBytesParams for additonnal dimensions
            output_las.add_extra_dim(laspy.ExtraBytesParams(name='Cluster',
                                                            type=np.uint16,
                                                            description="K-Means clustering segmentation"))

            # Fill output_las with new data
            output_las['Cluster'] = clusters['Cluster'].values

            # Write output_las file
            output_las.write(self.report_filename + '.las')

        if verbose:
            return save_pt_cloud_str<|MERGE_RESOLUTION|>--- conflicted
+++ resolved
@@ -21,10 +21,7 @@
 #        M2C laboratory (FRANCE)  -- https://m2c.cnrs.fr/ --          #
 #  #################################################################  #
 #  Description:                                                       #
-<<<<<<< HEAD
-=======
 #     - 0.3.2 : Update algo parameters (scklearn 1.4.1 > 1.5.0)       #
->>>>>>> 7c37a885
 #     - 0.3.0 : laspy2 support                                        #
 #                                                                     #
 #######################################################################
@@ -56,11 +53,7 @@
 # ------ VARIABLES --------
 # -------------------------
 # Version of cLASpy_Core
-<<<<<<< HEAD
-cLASpy_Core_version = '0.3.0'  # 0.3.0 version with laspy2 support
-=======
 cLASpy_Core_version = '0.3.2'  # 0.3.2 version with scikit-learn 1.5 support
->>>>>>> 7c37a885
 
 # # Define point_format dict for LAS files
 # point_format = dict()
@@ -154,10 +147,7 @@
         self.data_train = None  # Data to train model
         self.feat_importance = None  # Boolean to plot feature importance or not
         self.frame = None  # Loaded data as pandas.DataFrame
-<<<<<<< HEAD
-=======
         self.labels = None  # List of all labels from target field
->>>>>>> 7c37a885
         self.model = None  # Model object
         self.model_to_load = None  # Model to load (path file)
         self.nbr_points = None  # Integer of number of points
@@ -732,22 +722,16 @@
         # Extract 'target' from data frame
         target = None
         if self.has_target:
-<<<<<<< HEAD
-=======
             # Get targets from dataset
->>>>>>> 7c37a885
             target = pd.read_csv(self.data_path,
                                  sep=',',
                                  header='infer',
                                  usecols=[self.target_name])
-<<<<<<< HEAD
-=======
             # Get the list of labels, except if labels from model already loaded
             if self.labels is None:
                 self.labels = np.array(sorted(pd.unique(target[self.target_name])),
                                        dtype='int32')  # get unique as int, not float
                 self.labels = self.labels.tolist()
->>>>>>> 7c37a885
 
         # If asked features is empty, create list with default features (all except X, Y, Z)
         if self.features is None:
@@ -786,9 +770,6 @@
         # Extract 'target' as dataframe
         target = None
         if self.has_target:
-<<<<<<< HEAD
-            target = pd.DataFrame(las.points[[self.target_name]].array)
-=======
             # Get targets from dataset
             target = pd.DataFrame(las.points[[self.target_name]].array)
             # Get the list of labels, except if labels from model already loaded
@@ -796,7 +777,6 @@
                 self.labels = np.array(sorted(pd.unique(target[self.target_name])),
                                        dtype='int32')  # get unique as int, not float
                 self.labels = self.labels.tolist()
->>>>>>> 7c37a885
 
         # If asked features is empty, load LAS Extra Dimensions
         if self.features is None:
@@ -850,22 +830,6 @@
             if field.casefold() == 'target':
                 self.has_target = True
                 self.target_name = field
-<<<<<<< HEAD
-
-        # Target is mandatory for training
-        if self.has_target is False and not isinstance(self, ClaspyPredicter) and not isinstance(self, ClaspySegmenter):
-            raise ValueError("A 'target' field is mandatory for training!")
-
-        # Load data according asked features from CSV or LAS
-        if self.data_type == '.csv':
-            self.data, self.target = self.load_data_csv()
-
-        if self.data_type == '.las':
-            self.data, self.target = self.load_data_las()
-
-        format_data_str += "\nLIST OF THE FEATURES FROM DATA:\n"
-        format_data_str += str(self.data.columns.values.tolist()) + "\n"
-=======
 
         # Target is mandatory for training
         if self.has_target is False and not isinstance(self, ClaspyPredicter) and not isinstance(self, ClaspySegmenter):
@@ -882,7 +846,6 @@
         if self.has_target and not isinstance(self, ClaspyPredicter) and not isinstance(self, ClaspySegmenter):
             print('LABELS FROM DATASET:')
             print(self.labels)
->>>>>>> 7c37a885
 
         # Replace NAN values by median
         self.data.fillna(value=self.data.median(0), inplace=True)  # .median(0) computes median by column
@@ -1071,10 +1034,7 @@
         model_dict = dict()
         model_dict['algorithm'] = self.algorithm
         model_dict['feature_names'] = sorted(self.data.columns.values.tolist())
-<<<<<<< HEAD
-=======
         model_dict['labels'] = self.labels
->>>>>>> 7c37a885
         model_dict['model'] = self.model
 
         # Use joblib to save in model file
@@ -1296,13 +1256,10 @@
         y_best_proba = np.amax(self.y_proba, axis=1)
         y_best_class = np.argmax(self.y_proba, axis=1)
 
-<<<<<<< HEAD
-=======
         # Get correspondences between predicted classes and labels
         array_labels = np.array(self.labels, dtype='int32')  # Create label array from label list
         y_best_label = array_labels[y_best_class]  # Get correspondences
 
->>>>>>> 7c37a885
         # Add best proba and best class to probability per class
         self.y_proba = np.insert(self.y_proba, 0, y_best_proba, axis=1)
         self.y_proba = np.insert(self.y_proba, 0, y_best_label, axis=1)
