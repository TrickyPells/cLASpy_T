--- conflicted
+++ resolved
@@ -29,7 +29,7 @@
 # --- DEPENDENCIES ---
 # --------------------
 
-#import pdb
+# import pdb
 import os
 import joblib
 import yaml
@@ -664,7 +664,6 @@
         else:
             raise TypeError("Unrecognized file extension!")
 
-<<<<<<< HEAD
         return data_features
 
     def get_selected_features(self, data_features, verbose=True):
@@ -677,11 +676,6 @@
         # Initialization
         selected_feat_str = "\n"  # String to report info
         selected_features = list()  # The final list of all features found in input data
-=======
-        # Target is mandatory for training
-        if self.mode == "training" and self.target is None:
-            raise ValueError("A 'target' field is mandatory for training!")
->>>>>>> 584dfb2c
 
         # Remove duplicate features
         set_features = {feature.replace(' ', '_').casefold() for feature in self.features}
