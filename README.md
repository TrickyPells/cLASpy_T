--- conflicted
+++ resolved
@@ -12,35 +12,21 @@
 Use the git command to clone 'cLASpy_T.git'.
 
 ```bash
-<<<<<<< HEAD
 git clone https://github.com/TrickyPells/cLASpy_T.git
-=======
-git clone gitea-rsg:/Remote_Sensing_Group/classer.git
->>>>>>> d376c96b
 ```
 
 ## **Usage**
 
 ```bash
-<<<<<<< HEAD
 python cLASpy_T.py [optional arguments] algorithm /path/to/the/data.file
 ```
 
 ### **Available algorithms**
-=======
-python classer.py [optional arguments] algorithm /path/to/the/data_file.csv
-```
-
-### **algorithm:**
->>>>>>> d376c96b
 
 * **rf** : *RandomForestClassifier* > Random Forest algorithm
 * **gb** : *GradientBoostingClassifier* > Gradient Boosting algorithm
 * **ann** : *MLPClassifier* > Artificial Neural Network algorithm
-<<<<<<< HEAD
 * **kmeans** : *KMeans* > K-Means clustering algorithm
-=======
->>>>>>> d376c96b
 
 (Refer to Scikit-Learn library for more details)
 
@@ -54,14 +40,7 @@
 638.957,916.201,-2.953,1,39.0,104,133,113,0.11013,0.63586,0.00095...
 ```
 
-<<<<<<< HEAD
 **For training, data file must contain:**
-=======
-```bash
-X,Y,Z,target,Intensity,Red,Green,Blue,Roughness (5),Omnivariance (5),Sphericity (5)...
-638.957,916.201,-2.953,1,39.0,104,133,113,0.11013,0.63586,0.00095...
-```
->>>>>>> d376c96b
 
 * target field named **'target'** (not case-sensitive), contains the labels as integer 
 * data fields
@@ -75,7 +54,6 @@
 
 To use **'Intensity'** field from LAS file, rename it (examples: **'Original_Intensity'** or **'Amplitude'**).
 
-<<<<<<< HEAD
 ### **Optional arguments:**
 
 **-h, --help :**\
@@ -91,27 +69,13 @@
 **-k, --param_grid [="dict"] :**\
 *Set the parameters for the GridSearch as list(sep=',') in dict **with ANY SPACE**.\
 Wrong parameters will be ignored. If empty, GridSearchCV uses presets.*
-=======
-### **optional arguments:**
-
-**-h, --help :**\
-*Show this help message and exit.*
-
-**-g, --grid_search :**\
-*Perform the training with GridSearchCV.*
-
-**-k, --param_grid [="dict"] :**\
-*Set the parameters for the GridSearch as list(sep=',') in dict **with ANY SPACE**.\
-Wrong pameters will be ignored.\
-If empty, GridSearchCV uses presets.*
->>>>>>> d376c96b
 
 *Example:*
 ```bash
 -k="{'n_estimators':[50,100,500],'loss':['deviance','exponential'],hidden_layer_sizes':[[100,100],[50,100,50]]}"    
-<<<<<<< HEAD
-```                            
- **-m, --model_to_import [="/path/to.model"] :**\
+```
+
+**-m, --model_to_import [="/path/to.model"] :**\
 *The model file to import to make predictions.*
 
 *Examples:*
@@ -124,24 +88,6 @@
 **-p, --parameters [="dict"] :**\
 *Set the parameters to pass at the classifier, as dict **with ANY SPACE**.*\
 *Wrong parameters will be ignored.*
-=======
-```
-                            
-**-m, --model_to_import [="/path/to.file"] :**\
-*the model file to import to make predictions:*
-
-*Examples:*
-```bash
--m="C:/path/to/the/training/file.model" [WINDOWS]\
--m="/path/to/the/training/file.model" [UNIX]
-```
-
-**-n, --n_jobs [1,2,...,-1] :**\
-*Set the number of CPU used, '-1' means all CPU available.*
-
-**-p, --parameters [="dict"] :**\
-*Set the parameters to pass at the classifier, as dict **with ANY SPACE**.*
->>>>>>> d376c96b
 
 *Example:*
 ```bash
@@ -163,11 +109,9 @@
 *Set scorer to **GridSearchCV** or **cross_val_score** according to the Scikit-Learn documentation.*
 
 **--test_ratio [0.0-1.0]:**\
-<<<<<<< HEAD
+
 *Set the test ratio as float [0.0-1.0] to split into train and test data.\
-=======
-*set the test ratio as float [0.0-1.0] to split into train and test data.\
->>>>>>> d376c96b
+
 If train_ratio + test_ratio > 1:\
 then test_ratio = 1 - train_ratio*
 
@@ -176,7 +120,6 @@
 If train_ratio + test_ratio > 1:\
 then test_ratio = 1 - train_ratio*
 
-<<<<<<< HEAD
 ## **Branches**
 List all branches (local and remote):
 ```bash
@@ -209,11 +152,6 @@
 ## **Contributing**
 Pull requests are welcome.\
 For major changes or bug reports, please open an issue first to discuss what you would like to change or what does not work.
-=======
-## **Contributing**
-Pull requests are welcome.\
-For major changes, please open an issue first to discuss what you would like to change.
->>>>>>> d376c96b
 
 ## **License**
 *(See the **'licence_en.txt'** file)*
