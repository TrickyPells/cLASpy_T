# Configuration file for the Sphinx documentation builder.
#
# For the full list of built-in configuration values, see the documentation:
# https://www.sphinx-doc.org/en/master/usage/configuration.html

# -- Project information -----------------------------------------------------
# https://www.sphinx-doc.org/en/master/usage/configuration.html#project-information

project = 'cLASpy_T'
copyright = '2024, Xavier PELLERIN LE BAS'
author = 'Xavier PELLERIN LE BAS'
release = '0.3'
<<<<<<< HEAD
version = '0.3.1'
=======
version = '0.3.3'
>>>>>>> 05e81ceb

rst_epilog = """
.. |claspyt| replace:: **cLASpy_T**
.. |gui| replace:: :command:`cLASpy_GUI`
"""

# -- General configuration ---------------------------------------------------
# https://www.sphinx-doc.org/en/master/usage/configuration.html#general-configuration

# The master toctree document.
master_doc = 'index'

extensions = [
    'sphinx.ext.duration',
    'sphinx.ext.autodoc',
    'sphinx.ext.autosummary',
    'sphinx.ext.intersphinx',
]

intersphinx_mapping = {'python': ('https://docs.python.org/3', None)}

templates_path = ['_templates']
exclude_patterns = []



# -- Options for HTML output -------------------------------------------------
# https://www.sphinx-doc.org/en/master/usage/configuration.html#options-for-html-output

#html_theme = "default"
html_theme = "sphinx_rtd_theme"
#html_static_path = ['_static']

# -- Options for EPUB output
epub_show_urls = 'footnote'<|MERGE_RESOLUTION|>--- conflicted
+++ resolved
@@ -10,11 +10,7 @@
 copyright = '2024, Xavier PELLERIN LE BAS'
 author = 'Xavier PELLERIN LE BAS'
 release = '0.3'
-<<<<<<< HEAD
-version = '0.3.1'
-=======
 version = '0.3.3'
->>>>>>> 05e81ceb
 
 rst_epilog = """
 .. |claspyt| replace:: **cLASpy_T**
